--- conflicted
+++ resolved
@@ -163,7 +163,6 @@
  */
 class HeterogeneousMedium : public Medium {
 public:
-<<<<<<< HEAD
 	/// Possible integration modes
 	enum EIntegrationMethod {
 		/**
@@ -669,11 +668,15 @@
 			Float mintDensity = lookupDensity(ray(ray.mint), ray.d) * m_scale;
 			Float maxtDensity = 0.0f;
 			Spectrum maxtAlbedo(0.0f);
+            Vector orientation(0.0f);
 			if (ray.maxt < std::numeric_limits<Float>::infinity()) {
 				Point p = ray(ray.maxt);
 				maxtDensity = lookupDensity(p, ray.d) * m_scale;
 				maxtAlbedo = m_albedo->lookupSpectrum(p);
+                orientation = m_orientation != NULL
+                             ? m_orientation->lookupVector(p) : Vector(0.0f);
 			}
+            mRec.orientation = orientation;
 			mRec.transmittance = Spectrum(expVal);
 			mRec.pdfFailure = expVal;
 			mRec.pdfSuccess = expVal * maxtDensity;
@@ -704,552 +707,6 @@
 	}
 
 	MTS_DECLARE_CLASS()
-=======
-    /// Possible integration modes
-    enum EIntegrationMethod {
-        /**
-         * \brief Use deterministic composite Simpson quadrature both
-         * to compute transmittances, and to sample scattering locations
-         */
-        ESimpsonQuadrature = 0,
-
-        /**
-         * \brief Use stochastic Woodcock tracking. This is potentially
-         * faster and more robust, but has the disadvantage of being
-         * incompatible with bidirectional rendering methods, which
-         * usually need to know the probability of a sample.
-         */
-        EWoodcockTracking
-    };
-
-    HeterogeneousMedium(const Properties &props)
-        : Medium(props) {
-        m_stepSize = props.getFloat("stepSize", 0);
-        m_scale = props.getFloat("scale", 1);
-        if (props.hasProperty("sigmaS") || props.hasProperty("sigmaA"))
-            Log(EError, "The 'sigmaS' and 'sigmaA' properties are only supported by "
-                "homogeneous media. Please use nested volume instances to supply "
-                "these parameters");
-
-        if (props.hasProperty("densityMultiplier"))
-            Log(EError, "The 'densityMultiplier' parameter has been deprecated and is now called 'scale'.");
-
-        std::string method = boost::to_lower_copy(props.getString("method", "woodcock"));
-        if (method == "woodcock")
-            m_method = EWoodcockTracking;
-        else if (method == "simpson")
-            m_method = ESimpsonQuadrature;
-        else
-            Log(EError, "Unsupported integration method \"%s\"!", method.c_str());
-    }
-
-    /* Unserialize from a binary data stream */
-    HeterogeneousMedium(Stream *stream, InstanceManager *manager)
-        : Medium(stream, manager) {
-        m_method = (EIntegrationMethod) stream->readInt();
-        m_scale = stream->readFloat();
-        m_density = static_cast<VolumeDataSource *>(manager->getInstance(stream));
-        m_albedo = static_cast<VolumeDataSource *>(manager->getInstance(stream));
-        m_orientation = static_cast<VolumeDataSource *>(manager->getInstance(stream));
-        m_stepSize = stream->readFloat();
-        configure();
-    }
-
-    /* Serialize the volume to a binary data stream */
-    void serialize(Stream *stream, InstanceManager *manager) const {
-        Medium::serialize(stream, manager);
-        stream->writeInt(m_method);
-        stream->writeFloat(m_scale);
-        manager->serialize(stream, m_density.get());
-        manager->serialize(stream, m_albedo.get());
-        manager->serialize(stream, m_orientation.get());
-        stream->writeFloat(m_stepSize);
-    }
-
-    void configure() {
-        Medium::configure();
-        if (m_density.get() == NULL)
-            Log(EError, "No density specified!");
-        if (m_albedo.get() == NULL)
-            Log(EError, "No albedo specified!");
-        m_densityAABB = m_density->getAABB();
-        m_anisotropicMedium =
-            m_phaseFunction->needsDirectionallyVaryingCoefficients();
-
-        /* Assumes that the density medium does not
-           contain values greater than one! */
-        m_maxDensity = m_scale * m_density->getMaximumFloatValue();
-        if (m_anisotropicMedium)
-            m_maxDensity *= m_phaseFunction->sigmaDirMax();
-        m_invMaxDensity = 1.0f/m_maxDensity;
-
-        if (m_stepSize == 0) {
-            m_stepSize = std::min(
-                m_density->getStepSize(), m_albedo->getStepSize());
-            if (m_orientation != NULL)
-                m_stepSize = std::min(m_stepSize,
-                    m_orientation->getStepSize());
-
-            if (m_stepSize == std::numeric_limits<Float>::infinity())
-                Log(EError, "Unable to infer a suitable step size for deterministic "
-                        "integration, please specify one manually using the 'stepSize' "
-                        "parameter.");
-        }
-
-        if (m_anisotropicMedium && m_orientation.get() == NULL)
-            Log(EError, "Cannot use anisotropic phase function: "
-                "did not specify a particle orientation field!");
-    }
-
-    void addChild(const std::string &name, ConfigurableObject *child) {
-        if (child->getClass()->derivesFrom(MTS_CLASS(VolumeDataSource))) {
-            VolumeDataSource *volume = static_cast<VolumeDataSource *>(child);
-
-            if (name == "albedo") {
-                Assert(volume->supportsSpectrumLookups());
-                m_albedo = volume;
-            } else if (name == "density") {
-                Assert(volume->supportsFloatLookups());
-                m_density = volume;
-            } else if (name == "orientation") {
-                Assert(volume->supportsVectorLookups());
-                m_orientation = volume;
-            } else {
-                Medium::addChild(name, child);
-            }
-        } else {
-            Medium::addChild(name, child);
-        }
-    }
-
-    /*
-     * This function uses Simpson quadrature to compute following
-     * integral:
-     *
-     *    \int_{ray.mint}^{ray.maxt} density(ray(x)) dx
-     *
-     * The integration proceeds by splitting the function into
-     * approximately \c (ray.maxt-ray.mint)/m_stepSize segments,
-     * each of which are then approximated by a quadratic polynomial.
-     * The step size must be chosen so that this approximation is
-     * valid given the behavior of the integrand.
-     *
-     * \param ray
-     *    Ray segment to be used for the integration
-     *
-     * \return
-     *    The integrated density
-     */
-    Float integrateDensity(const Ray &ray) const {
-        /* Determine the ray segment, along which the
-           density integration should take place */
-        Float mint, maxt;
-        if (!m_densityAABB.rayIntersect(ray, mint, maxt))
-            return 0.0f;
-
-        mint = std::max(mint, ray.mint);
-        maxt = std::min(maxt, ray.maxt);
-        Float length = maxt-mint, maxComp = 0;
-
-        Point p = ray(mint), pLast = ray(maxt);
-
-        /* Ignore degenerate path segments */
-        for (int i=0; i<3; ++i)
-            maxComp = std::max(std::max(maxComp,
-                std::abs(p[i])), std::abs(pLast[i]));
-        if (length < 1e-6f * maxComp)
-            return 0.0f;
-
-        /* Compute a suitable step size */
-        uint32_t nSteps = (uint32_t) std::ceil(length / m_stepSize);
-        nSteps += nSteps % 2;
-        const Float stepSize = length/nSteps;
-        const Vector increment = ray.d * stepSize;
-
-        #if defined(HETVOL_STATISTICS)
-            avgRayMarchingStepsTransmittance.incrementBase();
-            earlyExits.incrementBase();
-        #endif
-
-        /* Perform lookups at the first and last node */
-        Float integratedDensity = lookupDensity(p, ray.d)
-            + lookupDensity(pLast, ray.d);
-
-        #if defined(HETVOL_EARLY_EXIT)
-            const Float stopAfterDensity = -math::fastlog(Epsilon);
-            const Float stopValue = stopAfterDensity*3.0f/(stepSize
-                    * m_scale);
-        #endif
-
-        p += increment;
-
-        Float m = 4;
-        for (uint32_t i=1; i<nSteps; ++i) {
-            integratedDensity += m * lookupDensity(p, ray.d);
-            m = 6 - m;
-
-            #if defined(HETVOL_STATISTICS)
-                ++avgRayMarchingStepsTransmittance;
-            #endif
-
-            #if defined(HETVOL_EARLY_EXIT)
-                if (integratedDensity > stopValue) {
-                    // Reached the threshold -- stop early
-                    #if defined(HETVOL_STATISTICS)
-                        ++earlyExits;
-                    #endif
-                    return std::numeric_limits<Float>::infinity();
-                }
-            #endif
-
-            Point next = p + increment;
-            if (p == next) {
-                Log(EWarn, "integrateDensity(): unable to make forward progress -- "
-                        "round-off error issues? The step size was %e, mint=%f, "
-                        "maxt=%f, nSteps=%i, ray=%s", stepSize, mint, maxt, nSteps,
-                        ray.toString().c_str());
-                break;
-            }
-            p = next;
-        }
-
-        return integratedDensity * m_scale
-            * stepSize * (1.0f / 3.0f);
-    }
-
-    /**
-     * This function uses composite Simpson quadrature to solve the
-     * following integral equation for \a t:
-     *
-     *    \int_{ray.mint}^t density(ray(x)) dx == desiredDensity
-     *
-     * The integration proceeds by splitting the function into
-     * approximately \c (ray.maxt-ray.mint)/m_stepSize segments,
-     * each of which are then approximated by a quadratic polynomial.
-     * The step size must be chosen so that this approximation is
-     * valid given the behavior of the integrand.
-     *
-     * \param ray
-     *    Ray segment to be used for the integration
-     *
-     * \param desiredDensity
-     *    Right hand side of the above equation
-     *
-     * \param integratedDensity
-     *    Contains the final integrated density. Upon success, this value
-     *    should closely match \c desiredDensity. When the equation could
-     *    \a not be solved, the parameter contains the integrated density
-     *    from \c ray.mint to \c ray.maxt (which, in this case, must be
-     *    less than \c desiredDensity).
-     *
-     * \param t
-     *    After calling this function, \c t will store the solution of the above
-     *    equation. When there is no solution, it will be set to zero.
-     *
-     * \param densityAtMinT
-     *    After calling this function, \c densityAtMinT will store the
-     *    underlying density function evaluated at \c ray(ray.mint).
-     *
-     * \param densityAtT
-     *    After calling this function, \c densityAtT will store the
-     *    underlying density function evaluated at \c ray(t). When
-     *    there is no solution, it will be set to zero.
-     *
-     * \return
-     *    When no solution can be found in [ray.mint, ray.maxt] the
-     *    function returns \c false.
-     */
-    bool invertDensityIntegral(const Ray &ray, Float desiredDensity,
-            Float &integratedDensity, Float &t, Float &densityAtMinT,
-            Float &densityAtT) const {
-        integratedDensity = densityAtMinT = densityAtT = 0.0f;
-
-        /* Determine the ray segment, along which the
-           density integration should take place */
-        Float mint, maxt;
-        if (!m_densityAABB.rayIntersect(ray, mint, maxt))
-            return false;
-        mint = std::max(mint, ray.mint);
-        maxt = std::min(maxt, ray.maxt);
-        Float length = maxt - mint, maxComp = 0;
-        Point p = ray(mint), pLast = ray(maxt);
-
-        /* Ignore degenerate path segments */
-        for (int i=0; i<3; ++i)
-            maxComp = std::max(std::max(maxComp,
-                std::abs(p[i])), std::abs(pLast[i]));
-        if (length < 1e-6f * maxComp)
-            return 0.0f;
-
-        /* Compute a suitable step size (this routine samples the integrand
-           between steps, hence the factor of 2) */
-        uint32_t nSteps = (uint32_t) std::ceil(length / (2*m_stepSize));
-        Float stepSize = length / nSteps,
-              multiplier = (1.0f / 6.0f) * stepSize
-                  * m_scale;
-        Vector fullStep = ray.d * stepSize,
-               halfStep = fullStep * .5f;
-
-        Float node1 = lookupDensity(p, ray.d);
-
-        if (ray.mint == mint)
-            densityAtMinT = node1 * m_scale;
-        else
-            densityAtMinT = 0.0f;
-
-        #if defined(HETVOL_STATISTICS)
-            avgRayMarchingStepsSampling.incrementBase();
-        #endif
-
-        for (uint32_t i=0; i<nSteps; ++i) {
-            Float node2 = lookupDensity(p + halfStep, ray.d),
-                  node3 = lookupDensity(p + fullStep, ray.d),
-                  newDensity = integratedDensity + multiplier *
-                        (node1+node2*4+node3);
-            #if defined(HETVOL_STATISTICS)
-                ++avgRayMarchingStepsSampling;
-            #endif
-            if (newDensity >= desiredDensity) {
-                /* The integrated density of the last segment exceeds the desired
-                   amount -- now use the Simpson quadrature expression and
-                   Newton-Bisection to find the precise location of the scattering
-                   event. Note that no further density queries are performed after
-                   this point; instead, the density are modeled based on a
-                   quadratic polynomial that is fit to the last three lookups */
-
-                Float a = 0, b = stepSize, x = a,
-                      fx = integratedDensity - desiredDensity,
-                      stepSizeSqr = stepSize * stepSize,
-                      temp = m_scale / stepSizeSqr;
-                int it = 1;
-
-                #if defined(HETVOL_STATISTICS)
-                    avgNewtonIterations.incrementBase();
-                #endif
-                while (true) {
-                    #if defined(HETVOL_STATISTICS)
-                        ++avgNewtonIterations;
-                    #endif
-                    /* Lagrange polynomial from the Simpson quadrature */
-                    Float dfx = temp * (node1 * stepSizeSqr
-                        - (3*node1 - 4*node2 + node3)*stepSize*x
-                        + 2*(node1 - 2*node2 + node3)*x*x);
-                    #if 0
-                        cout << "Iteration " << it << ":  a=" << a << ", b=" << b
-                            << ", x=" << x << ", fx=" << fx << ", dfx=" << dfx << endl;
-                    #endif
-
-                    x -= fx/dfx;
-
-                    if (EXPECT_NOT_TAKEN(x <= a || x >= b || dfx == 0))
-                        x = 0.5f * (b + a);
-
-                    /* Integrated version of the above Lagrange polynomial */
-                    Float intval = integratedDensity + temp * (1.0f / 6.0f) * (x *
-                        (6*node1*stepSizeSqr - 3*(3*node1 - 4*node2 + node3)*stepSize*x
-                        + 4*(node1 - 2*node2 + node3)*x*x));
-                    fx = intval-desiredDensity;
-
-                    if (std::abs(fx) < 1e-6f) {
-                        t = mint + stepSize * i + x;
-                        integratedDensity = intval;
-                        densityAtT = temp * (node1 * stepSizeSqr
-                            - (3*node1 - 4*node2 + node3)*stepSize*x
-                            + 2*(node1 - 2*node2 + node3)*x*x);
-                        return true;
-                    } else if (++it > 30) {
-                        Log(EWarn, "invertDensityIntegral(): stuck in Newton-Bisection -- "
-                            "round-off error issues? The step size was %e, fx=%f, dfx=%f, "
-                            "a=%f, b=%f", stepSize, fx, dfx, a, b);
-                        return false;
-                    }
-
-                    if (fx > 0)
-                        b = x;
-                    else
-                        a = x;
-                }
-            }
-
-            Point next = p + fullStep;
-            if (p == next) {
-                Log(EWarn, "invertDensityIntegral(): unable to make forward progress -- "
-                        "round-off error issues? The step size was %e", stepSize);
-                break;
-            }
-            integratedDensity = newDensity;
-            node1 = node3;
-            p = next;
-        }
-
-        return false;
-    }
-
-    Spectrum evalTransmittance(const Ray &ray, Sampler *sampler) const {
-        if (m_method == ESimpsonQuadrature || sampler == NULL) {
-            return Spectrum(math::fastexp(-integrateDensity(ray)));
-        } else {
-            /* When Woodcock tracking is selected as the sampling method,
-               we can use this method to get a noisy (but unbiased) estimate
-               of the transmittance */
-            Float mint, maxt;
-            if (!m_densityAABB.rayIntersect(ray, mint, maxt))
-                return Spectrum(1.0f);
-            mint = std::max(mint, ray.mint);
-            maxt = std::min(maxt, ray.maxt);
-
-            #if defined(HETVOL_STATISTICS)
-                avgRayMarchingStepsTransmittance.incrementBase();
-            #endif
-            int nSamples = 2; /// XXX make configurable
-            Float result = 0;
-
-            for (int i=0; i<nSamples; ++i) {
-                Float t = mint;
-                while (true) {
-                    t -= math::fastlog(1-sampler->next1D()) * m_invMaxDensity;
-                    if (t >= maxt) {
-                        result += 1;
-                        break;
-                    }
-
-                    Point p = ray(t);
-                    Float density = lookupDensity(p, ray.d) * m_scale;
-
-                    #if defined(HETVOL_STATISTICS)
-                        ++avgRayMarchingStepsTransmittance;
-                    #endif
-
-                    if (density * m_invMaxDensity > sampler->next1D())
-                        break;
-                }
-            }
-            return Spectrum(result/nSamples);
-        }
-    }
-
-    bool sampleDistance(const Ray &ray, MediumSamplingRecord &mRec,
-            Sampler *sampler) const {
-        Float integratedDensity, densityAtMinT, densityAtT;
-        bool success = false;
-
-        if (m_method == ESimpsonQuadrature) {
-            Float desiredDensity = -math::fastlog(1-sampler->next1D());
-            if (invertDensityIntegral(ray, desiredDensity, integratedDensity,
-                    mRec.t, densityAtMinT, densityAtT)) {
-                mRec.p = ray(mRec.t);
-                success = true;
-                Spectrum albedo = m_albedo->lookupSpectrum(mRec.p);
-                mRec.sigmaS = albedo * densityAtT;
-                mRec.sigmaA = Spectrum(densityAtT) - mRec.sigmaS;
-                mRec.orientation = m_orientation != NULL
-                    ? m_orientation->lookupVector(mRec.p) : Vector(0.0f);
-            }
-
-            Float expVal = math::fastexp(-integratedDensity);
-            mRec.pdfFailure = expVal;
-            mRec.pdfSuccess = expVal * densityAtT;
-            mRec.pdfSuccessRev = expVal * densityAtMinT;
-            mRec.transmittance = Spectrum(expVal);
-            mRec.time = ray.time;
-        } else {
-            /* The following information is invalid when
-               using Woodcock-tracking */
-            mRec.pdfFailure = 1.0f;
-            mRec.pdfSuccess = 1.0f;
-            mRec.pdfSuccessRev = 1.0f;
-            mRec.transmittance = Spectrum(1.0f);
-            mRec.time = ray.time;
-
-            #if defined(HETVOL_STATISTICS)
-                avgRayMarchingStepsSampling.incrementBase();
-            #endif
-
-            Float mint, maxt;
-            if (!m_densityAABB.rayIntersect(ray, mint, maxt))
-                return false;
-            mint = std::max(mint, ray.mint);
-            maxt = std::min(maxt, ray.maxt);
-
-            Float t = mint, densityAtT = 0;
-            while (true) {
-                t -= math::fastlog(1-sampler->next1D()) * m_invMaxDensity;
-                if (t >= maxt)
-                    break;
-
-                Point p = ray(t);
-                densityAtT = lookupDensity(p, ray.d) * m_scale;
-                #if defined(HETVOL_STATISTICS)
-                    ++avgRayMarchingStepsSampling;
-                #endif
-                if (densityAtT * m_invMaxDensity > sampler->next1D()) {
-                    mRec.t = t;
-                    mRec.p = p;
-                    Spectrum albedo = m_albedo->lookupSpectrum(p);
-                    mRec.sigmaS = albedo * densityAtT;
-                    mRec.sigmaA = Spectrum(densityAtT) - mRec.sigmaS;
-                    mRec.transmittance = Spectrum(densityAtT != 0.0f ? 1.0f / densityAtT : 0);
-                    if (!std::isfinite(mRec.transmittance[0])) // prevent rare overflow warnings
-                        mRec.transmittance = Spectrum(0.0f);
-                    mRec.orientation = m_orientation != NULL
-                        ? m_orientation->lookupVector(p) : Vector(0.0f);
-                    mRec.medium = this;
-                    success = true;
-                    break;
-                }
-            }
-        }
-        mRec.medium = this;
-
-        return success && mRec.pdfSuccess > 0;
-    }
-
-    void eval(const Ray &ray, MediumSamplingRecord &mRec) const {
-        if (m_method == ESimpsonQuadrature) {
-            Float expVal = math::fastexp(-integrateDensity(ray));
-            Float mintDensity = lookupDensity(ray(ray.mint), ray.d) * m_scale;
-            Float maxtDensity = 0.0f;
-            Spectrum maxtAlbedo(0.0f);
-            Vector orientation(0.0f);
-            if (ray.maxt < std::numeric_limits<Float>::infinity()) {
-                Point p = ray(ray.maxt);
-                maxtDensity = lookupDensity(p, ray.d) * m_scale;
-                maxtAlbedo = m_albedo->lookupSpectrum(p);
-                orientation = m_orientation != NULL
-                             ? m_orientation->lookupVector(p) : Vector(0.0f);
-            }
-            mRec.orientation = orientation;
-            mRec.transmittance = Spectrum(expVal);
-            mRec.pdfFailure = expVal;
-            mRec.pdfSuccess = expVal * maxtDensity;
-            mRec.pdfSuccessRev = expVal * mintDensity;
-            mRec.sigmaS = maxtAlbedo * maxtDensity;
-            mRec.sigmaA = Spectrum(maxtDensity) - mRec.sigmaS;
-            mRec.time = ray.time;
-            mRec.medium = this;
-        } else {
-            Log(EError, "eval(): unsupported integration method!");
-        }
-    }
-
-    bool isHomogeneous() const {
-        return false;
-    }
-
-    std::string toString() const {
-        std::ostringstream oss;
-        oss << "HeterogeneousMedium[" << endl
-            << "  density = " << indent(m_density.toString()) << "," << endl
-            << "  albedo = " << indent(m_albedo.toString()) << "," << endl
-            << "  orientation = " << indent(m_orientation.toString()) << "," << endl
-            << "  stepSize = " << m_stepSize << "," << endl
-            << "  scale = " << m_scale << endl
-            << "]";
-        return oss.str();
-    }
-
-    MTS_DECLARE_CLASS()
->>>>>>> cfeb7766
 protected:
 	inline Float lookupDensity(const Point &p, const Vector &d) const {
 		Float density = m_density->lookupFloat(p);
