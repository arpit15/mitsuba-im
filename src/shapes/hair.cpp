--- conflicted
+++ resolved
@@ -848,11 +848,7 @@
 	its.p += its.geoFrame.n * (m_kdtree->getRadius() - std::sqrt(local.y*local.y+local.z*local.z));
 
 	its.shFrame.n = its.geoFrame.n;
-<<<<<<< HEAD
-    coordinateSystem(its.shFrame.n, its.dpdu, its.dpdv);
-=======
 	coordinateSystem(its.shFrame.n, its.dpdu, its.dpdv);
->>>>>>> 246cd1bf
 	its.hasUVPartials = false;
 	its.instance = this;
 	its.time = ray.time;
