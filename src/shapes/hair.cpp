--- conflicted
+++ resolved
@@ -823,7 +823,6 @@
 }
 
 void HairShape::fillIntersectionRecord(const Ray &ray,
-<<<<<<< HEAD
 	const void *temp, Intersection &its) const {
 	/* No UV coordinates for now */
 	its.uv = Point2(0,0);
@@ -847,38 +846,10 @@
 	its.p += its.geoFrame.n * (m_kdtree->getRadius() - std::sqrt(local.y*local.y+local.z*local.z));
 
 	its.shFrame.n = its.geoFrame.n;
+    coordinateSystem(its.shFrame.n, its.dpdu, its.dpdv);
 	its.hasUVPartials = false;
 	its.instance = this;
 	its.time = ray.time;
-=======
-    const void *temp, Intersection &its) const {
-    /* No UV coordinates for now */
-    its.uv = Point2(0,0);
-    its.dpdu = Vector(0,0,0);
-    its.dpdv = Vector(0,0,0);
-
-    const HairKDTree::IntersectionStorage *storage =
-        static_cast<const HairKDTree::IntersectionStorage *>(temp);
-    HairKDTree::IndexType iv = storage->iv;
-    its.p = storage->p;
-
-    const Vector axis = m_kdtree->tangent(iv);
-    its.shape = this;
-    its.geoFrame.s = axis;
-    const Vector relHitPoint = its.p - m_kdtree->firstVertex(iv);
-    its.geoFrame.n = Normal(normalize(relHitPoint - dot(axis, relHitPoint) * axis));
-    its.geoFrame.t = cross(its.geoFrame.n, its.geoFrame.s);
-
-    /* Migitate roundoff error issues by a normal shift of the computed intersection point */
-    const Vector local = its.geoFrame.toLocal(relHitPoint);
-    its.p += its.geoFrame.n * (m_kdtree->getRadius() - std::sqrt(local.y*local.y+local.z*local.z));
-
-    its.shFrame.n = its.geoFrame.n;
-    coordinateSystem(its.shFrame.n, its.dpdu, its.dpdv);
-    its.hasUVPartials = false;
-    its.instance = this;
-    its.time = ray.time;
->>>>>>> cfeb7766
 }
 
 ref<TriMesh> HairShape::createTriMesh() {
