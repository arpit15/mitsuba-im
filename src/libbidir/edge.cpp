--- conflicted
+++ resolved
@@ -287,7 +287,6 @@
 }
 
 bool PathEdge::pathConnect(const Scene *scene, const PathEdge *predEdge,
-<<<<<<< HEAD
 		const PathVertex *vs, Path &result, const PathVertex *vt,
 		const PathEdge *succEdge, int maxInteractions, MemoryPool &pool) {
 	BDAssert(result.edgeCount() == 0 && result.vertexCount() == 0);
@@ -378,7 +377,7 @@
 			/* Account for the ENull interaction */
 			Vector wo = its.toLocal(ray.d);
 			BSDFSamplingRecord bRec(its, -wo, wo, ERadiance);
-			bRec.component = BSDF::ENull;
+			bRec.typeMask = BSDF::ENull;
 			Float nullPdf = bsdf->pdf(bRec, EDiscrete);
 			if (nullPdf == 0) {
 				result.release(pool);
@@ -525,7 +524,7 @@
 			const BSDF *bsdf = its.getBSDF();
 			Vector wo = its.toLocal(ray.d);
 			BSDFSamplingRecord bRec(its, -wo, wo, ERadiance);
-			bRec.component = BSDF::ENull;
+			bRec.typeMask = BSDF::ENull;
 			Float nullPdf = bsdf->pdf(bRec, EDiscrete);
 			if (nullPdf == 0)
 				return false;
@@ -572,292 +571,6 @@
 	d = -d;
 
 	return true;
-=======
-        const PathVertex *vs, Path &result, const PathVertex *vt,
-        const PathEdge *succEdge, int maxInteractions, MemoryPool &pool) {
-    BDAssert(result.edgeCount() == 0 && result.vertexCount() == 0);
-
-    if (vs->isEmitterSupernode() || vt->isSensorSupernode()) {
-        Float radianceTransport   = vt->isSensorSupernode() ? 1.0f : 0.0f,
-              importanceTransport = 1-radianceTransport;
-        PathEdge *edge = pool.allocEdge();
-        edge->medium = NULL;
-        edge->length = 0.0f;
-        edge->d = Vector(0.0f);
-        edge->pdf[ERadiance]   = radianceTransport;
-        edge->pdf[EImportance] = importanceTransport;
-        edge->weight[ERadiance] = Spectrum(radianceTransport);
-        edge->weight[EImportance] = Spectrum(importanceTransport);
-        result.append(edge);
-    } else {
-        Point vsp = vs->getPosition(), vtp = vt->getPosition();
-        Vector d(vsp-vtp);
-        Float remaining = d.length();
-        d /= remaining;
-        if (remaining == 0) {
-            #if defined(MTS_BD_DEBUG)
-                SLog(EWarn, "Tried to connect %s and %s, which are located at exactly the same position!",
-                    vs->toString().c_str(), vt->toString().c_str());
-            #endif
-            return false;
-        }
-
-        Float lengthFactor = vs->isOnSurface() ? (1-ShadowEpsilon) : 1;
-        Ray ray(vtp, d, vt->isOnSurface() ? Epsilon : 0,
-                remaining * lengthFactor, vs->getTime());
-        const Medium *medium = vt->getTargetMedium(succEdge,  d);
-
-        int interactions = 0;
-
-        Intersection its;
-        while (true) {
-            bool surface = scene->rayIntersectAll(ray, its);
-
-            if (surface && (interactions == maxInteractions ||
-                !(its.getBSDF()->getType() & BSDF::ENull))) {
-                /* Encountered an occluder -- zero transmittance. */
-                result.release(pool);
-                return false;
-            }
-
-            /* Construct an edge */
-            PathEdge *edge = pool.allocEdge();
-            result.append(edge);
-            edge->length = std::min(its.t, remaining);
-            edge->medium = medium;
-            /* Direction always points along the light path (from the light source along the path) */
-            edge->d = -d;
-
-            if (medium) {
-                MediumSamplingRecord mRec;
-                medium->eval(Ray(ray, 0, edge->length), mRec);
-                edge->pdf[ERadiance] = (surface || !vs->isMediumInteraction())
-                    ? mRec.pdfFailure : mRec.pdfSuccess;
-                edge->pdf[EImportance] = (interactions > 0 || !vt->isMediumInteraction())
-                    ? mRec.pdfFailure : mRec.pdfSuccessRev;
-
-                if (edge->pdf[ERadiance] == 0 || edge->pdf[EImportance] == 0
-                        || mRec.transmittance.isZero()) {
-                    /* Zero transmittance */
-                    result.release(pool);
-                    return false;
-                }
-                edge->weight[EImportance] = mRec.transmittance / edge->pdf[EImportance];
-                edge->weight[ERadiance]   = mRec.transmittance / edge->pdf[ERadiance];
-            } else {
-                edge->weight[ERadiance] = edge->weight[EImportance] = Spectrum(1.0f);
-                edge->pdf[ERadiance] = edge->pdf[EImportance] = 1.0f;
-            }
-
-            if (!surface || remaining - its.t < 0)
-                break;
-
-            /* Advance the ray */
-            ray.o = ray(its.t);
-            remaining -= its.t;
-            ray.mint = Epsilon;
-            ray.maxt = remaining * lengthFactor;
-
-            const BSDF *bsdf = its.getBSDF();
-
-            /* Account for the ENull interaction */
-            Vector wo = its.toLocal(ray.d);
-            BSDFSamplingRecord bRec(its, -wo, wo, ERadiance);
-            bRec.typeMask = BSDF::ENull;
-            Float nullPdf = bsdf->pdf(bRec, EDiscrete);
-            if (nullPdf == 0) {
-                result.release(pool);
-                return false;
-            }
-
-            PathVertex *vertex = pool.allocVertex();
-            vertex->type = PathVertex::ESurfaceInteraction;
-            vertex->degenerate = !(bsdf->hasComponent(BSDF::ESmooth)
-                || its.shape->isEmitter() || its.shape->isSensor());
-            vertex->measure = EDiscrete;
-            vertex->componentType = BSDF::ENull;
-            vertex->pdf[EImportance] = vertex->pdf[ERadiance] = nullPdf;
-            vertex->weight[EImportance] = vertex->weight[ERadiance]
-                = bsdf->eval(bRec, EDiscrete) / nullPdf;
-            vertex->rrWeight = 1.0f;
-            vertex->getIntersection() = its;
-            result.append(vertex);
-
-            if (its.isMediumTransition()) {
-                const Medium *expected = its.getTargetMedium(-ray.d);
-                if (medium != expected) {
-                    #if defined(MTS_BD_TRACE)
-                        SLog(EWarn, "PathEdge::pathConnect(): attempted two connect "
-                            "two vertices that disagree about the medium in between! "
-                            "Please check your scene for leaks.");
-                    #endif
-                    ++mediumInconsistencies;
-                    result.release(pool);
-                    return false;
-                }
-                medium = its.getTargetMedium(ray.d);
-            }
-
-            if (++interactions > 100) { /// Just a precaution..
-                SLog(EWarn, "pathConnect(): round-off error issues?");
-                result.release(pool);
-                return false;
-            }
-        }
-
-        if (medium != vs->getTargetMedium(predEdge, -d)) {
-            #if defined(MTS_BD_TRACE)
-                SLog(EWarn, "PathEdge::pathConnect(): attempted two connect "
-                    "two vertices that disagree about the medium in between! "
-                    "Please check your scene for leaks.");
-            #endif
-            ++mediumInconsistencies;
-            result.release(pool);
-            return false;
-        }
-    }
-
-    result.reverse();
-
-    BDAssert(result.edgeCount() == result.vertexCount() + 1);
-    BDAssert((int) result.vertexCount() <= maxInteractions || maxInteractions < 0);
-
-    return true;
-}
-
-bool PathEdge::pathConnectAndCollapse(const Scene *scene, const PathEdge *predEdge,
-        const PathVertex *vs, const PathVertex *vt,
-        const PathEdge *succEdge, int &interactions) {
-    if (vs->isEmitterSupernode() || vt->isSensorSupernode()) {
-        Float radianceTransport   = vt->isSensorSupernode() ? 1.0f : 0.0f,
-              importanceTransport = 1-radianceTransport;
-        medium = NULL;
-        length = 0.0f;
-        d = Vector(0.0f);
-        pdf[ERadiance]   = radianceTransport;
-        pdf[EImportance] = importanceTransport;
-        weight[ERadiance] = Spectrum(radianceTransport);
-        weight[EImportance] = Spectrum(importanceTransport);
-        interactions = 0;
-    } else {
-        Point vsp = vs->getPosition(), vtp = vt->getPosition();
-        d = vsp-vtp;
-        length = d.length();
-        int maxInteractions = interactions;
-        interactions = 0;
-
-        if (length == 0) {
-            #if defined(MTS_BD_DEBUG)
-                SLog(EWarn, "Tried to connect %s and %s, which are located at exactly the same position!",
-                    vs->toString().c_str(), vt->toString().c_str());
-            #endif
-            return false;
-        }
-
-        d /= length;
-        Float lengthFactor = vs->isOnSurface() ? (1-ShadowEpsilon) : 1;
-        Ray ray(vtp, d, vt->isOnSurface() ? Epsilon : 0, length * lengthFactor, vs->getTime());
-
-        weight[ERadiance] = Spectrum(1.0f);
-        weight[EImportance] = Spectrum(1.0f);
-        pdf[ERadiance] = 1.0f;
-        pdf[EImportance] = 1.0f;
-
-        Intersection its;
-        Float remaining = length;
-        medium = vt->getTargetMedium(succEdge, d);
-
-        while (true) {
-            bool surface = scene->rayIntersectAll(ray, its);
-
-            if (surface && (interactions == maxInteractions ||
-                !(its.getBSDF()->getType() & BSDF::ENull))) {
-                /* Encountered an occluder -- zero transmittance. */
-                return false;
-            }
-
-            if (medium) {
-                Float segmentLength = std::min(its.t, remaining);
-                MediumSamplingRecord mRec;
-                medium->eval(Ray(ray, 0, segmentLength), mRec);
-
-                Float pdfRadiance = (surface || !vs->isMediumInteraction())
-                    ? mRec.pdfFailure : mRec.pdfSuccess;
-                Float pdfImportance = (interactions > 0 || !vt->isMediumInteraction())
-                    ? mRec.pdfFailure : mRec.pdfSuccessRev;
-
-                if (pdfRadiance == 0 || pdfImportance == 0 || mRec.transmittance.isZero()) {
-                    /* Zero transmittance */
-                    return false;
-                }
-
-                weight[EImportance] *= mRec.transmittance / pdfImportance;
-                weight[ERadiance] *= mRec.transmittance / pdfRadiance;
-                pdf[EImportance] *= pdfImportance;
-                pdf[ERadiance] *= pdfRadiance;
-            }
-
-            if (!surface || remaining - its.t < 0)
-                break;
-
-            /* Advance the ray */
-            ray.o = ray(its.t);
-            remaining -= its.t;
-            ray.mint = Epsilon;
-            ray.maxt = remaining * lengthFactor;
-
-            /* Account for the ENull interaction */
-            const BSDF *bsdf = its.getBSDF();
-            Vector wo = its.toLocal(ray.d);
-            BSDFSamplingRecord bRec(its, -wo, wo, ERadiance);
-            bRec.typeMask = BSDF::ENull;
-            Float nullPdf = bsdf->pdf(bRec, EDiscrete);
-            if (nullPdf == 0)
-                return false;
-
-            Spectrum nullWeight = bsdf->eval(bRec, EDiscrete) / nullPdf;
-
-            weight[EImportance] *= nullWeight;
-            weight[ERadiance] *= nullWeight;
-            pdf[EImportance] *= nullPdf;
-            pdf[ERadiance] *= nullPdf;
-
-            if (its.isMediumTransition()) {
-                const Medium *expected = its.getTargetMedium(-ray.d);
-                if (medium != expected) {
-                    #if defined(MTS_BD_TRACE)
-                        SLog(EWarn, "PathEdge::pathConnectAndCollapse(): attempted two connect "
-                            "two vertices that disagree about the medium in between! "
-                            "Please check your scene for leaks.");
-                    #endif
-                    ++mediumInconsistencies;
-                    return false;
-                }
-                medium = its.getTargetMedium(ray.d);
-            }
-
-            if (++interactions > 100) { /// Just a precaution..
-                SLog(EWarn, "pathConnectAndCollapse(): round-off error issues?");
-                return false;
-            }
-        }
-
-        if (medium != vs->getTargetMedium(predEdge, -d)) {
-            #if defined(MTS_BD_TRACE)
-                SLog(EWarn, "PathEdge::pathConnectAndCollapse(): attempted two connect "
-                    "two vertices that disagree about the medium in between! "
-                    "Please check your scene for leaks.");
-            #endif
-            ++mediumInconsistencies;
-            return false;
-        }
-    }
-
-    /* Direction always points along the light path (from the light source along the path) */
-    d = -d;
-
-    return true;
->>>>>>> d023c04b
 }
 
 PathEdge *PathEdge::clone(MemoryPool &pool) const {
