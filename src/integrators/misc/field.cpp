--- conflicted
+++ resolved
@@ -98,13 +98,8 @@
 				m_undefined = Spectrum(props.getFloat("undefined"));
 			else
 				m_undefined = props.getSpectrum("undefined", Spectrum(0.0f));
-<<<<<<< HEAD
-        } else {
-            m_undefined = Spectrum(0.0f);
-=======
 		} else {
 			m_undefined = Spectrum(0.0f);
->>>>>>> 246cd1bf
 		}
 
 		if (SPECTRUM_SAMPLES != 3 && (m_field == EUV || m_field == EShadingNormal || m_field == EGeometricNormal
