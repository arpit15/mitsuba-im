/*
    This file is part of Mitsuba, a physically based rendering system.

    Copyright (c) 2007-2014 by Wenzel Jakob and others.

    Mitsuba is free software; you can redistribute it and/or modify
    it under the terms of the GNU General Public License Version 3
    as published by the Free Software Foundation.

    Mitsuba is distributed in the hope that it will be useful,
    but WITHOUT ANY WARRANTY; without even the implied warranty of
    MERCHANTABILITY or FITNESS FOR A PARTICULAR PURPOSE. See the
    GNU General Public License for more details.

    You should have received a copy of the GNU General Public License
    along with this program. If not, see <http://www.gnu.org/licenses/>.
*/

#if !defined(__GLWIDGET_H)
#define __GLWIDGET_H

#include "common.h"
#if MTS_SSE
#include "simdtonemap.h"
#endif
#include <QtOpenGL/QGLWidget>
#include <mitsuba/core/bitmap.h>
#include <mitsuba/render/vpl.h>
#include <mitsuba/hw/renderer.h>
#include <mitsuba/hw/gputexture.h>
#include <mitsuba/hw/gpuprogram.h>
#include <mitsuba/hw/gpusync.h>
#include <mitsuba/hw/vpl.h>
#if defined(WIN32)
#include <mitsuba/hw/wgldevice.h>
#endif

class PreviewThread;

class GLWidget : public QGLWidget {
	Q_OBJECT
public:
	enum ECropType {
		ENone = 0,
		ECrop,
		ECropAndMagnify
	};

	GLWidget(QWidget *parent = 0);
	virtual ~GLWidget();
	QSize sizeHint() const;
	void setScene(SceneContext *context);
	void downloadFramebuffer();
	void resumePreview();
	void refreshScene();
	void resetPreview();
	void shutdown();
	inline const RendererCapabilities *getRendererCapabilities() const {
		return m_renderer->getCapabilities();
	}

	inline bool getInvertMouse() const { return m_invertMouse; }
	void setInvertMouse(bool invert) { m_invertMouse = invert; }
	inline ENavigationMode getNavigationMode() const { return m_navigationMode; }
	void setNavigationMode(ENavigationMode mode) { m_navigationMode = mode; }
	inline int getMouseSensitivity() const { return m_mouseSensitivity; }
	void setMouseSensitivity(int sensitivity) { m_mouseSensitivity = sensitivity; }
	void setScrollBars(QScrollBar *hScroll, QScrollBar *vScroll);
	inline void ignoreResizeEvents(bool value) { m_ignoreResizeEvents = value; }
	void updateScrollBars();
	void keyPressEvent(QKeyEvent *event);
	inline const QString &getErrorString() const { return m_errorString; }
	inline bool isUsingSoftwareFallback() const { return m_softwareFallback; }
	inline bool hasSelection() const { return m_aabb.isValid(); }
	inline bool hasFastSoftwareFallback() const {
#if MTS_SSE
		return true;
#else
		return false;
#endif
    }

	void startCrop(ECropType type);

signals:
	void beginRendering();
	void stopRendering();
	void quit();
	void statusMessage(const QString &status);
	void loadFileRequest(const QString &fileName);
	void crop(int type, int x, int y, int width, int height);
	void selectionChanged();
	void switchTab(int rel);

public slots:
	void timerImpulse();
	void onUpdateView();
	void setPathLength(int length);
	void setShadowMapResolution(int shadowMapResolution);
	void setPreviewMethod(EPreviewMethod method);
	void setToneMappingMethod(EToneMappingMethod method);
	void setClamping(Float clamping);
	void setGamma(bool srgb, Float gamma);
	void setReinhardKey(Float value);
	void setReinhardBurn(Float value);
	void setDiffuseSources(bool value);
	void setDiffuseReceivers(bool value);
	void setExposure(Float exposure);
	void onException(const QString &what);
	void onScroll();

protected:
	void initializeGL();
	void paintGL();
	void resizeGL(int width, int height);
	void mousePressEvent(QMouseEvent *event);
	void mouseMoveEvent(QMouseEvent *event);
	void mouseReleaseEvent(QMouseEvent *event);
	void mouseDoubleClickEvent(QMouseEvent *event);
	void keyReleaseEvent(QKeyEvent *event);
	void focusOutEvent(QFocusEvent *event);
	void resizeEvent(QResizeEvent *event);
	void wheelEvent(QWheelEvent *event);
	void dragEnterEvent(QDragEnterEvent *event);
	void dropEvent(QDropEvent *event);
	void oglRenderKDTree(const KDTreeBase<AABB> *kdtree);
	Point2i upperLeft(bool flipY = false) const;
	void reveal(const AABB &aabb);
	Float autoFocus() const;
	bool askReallyCancelRendering();

	inline ProjectiveCamera *getProjectiveCamera() {
		Sensor *sensor = m_context->scene->getSensor();
		return (sensor->getType() & Sensor::EProjectiveCamera) ?
			static_cast<ProjectiveCamera *>(sensor) : NULL;
	}

	inline const ProjectiveCamera *getProjectiveCamera() const {
		const Sensor *sensor = m_context->scene->getSensor();
		return (sensor->getType() & Sensor::EProjectiveCamera) ?
			static_cast<const ProjectiveCamera *>(sensor) : NULL;
	}

	inline PerspectiveCamera *getPerspectiveCamera() {
		Sensor *sensor = m_context->scene->getSensor();
		return (sensor->getType() & Sensor::EPerspectiveCamera) ?
			static_cast<PerspectiveCamera *>(sensor) : NULL;
	}

	inline const PerspectiveCamera *getPerspectiveCamera() const {
		const Sensor *sensor = m_context->scene->getSensor();
		return (sensor->getType() & Sensor::EPerspectiveCamera) ?
			static_cast<const PerspectiveCamera *>(sensor) : NULL;
	}

	inline Transform getWorldTransform() const {
		const ProjectiveCamera *camera = getProjectiveCamera();
		return camera->getWorldTransform(
			camera->getShutterOpen() + 0.5f * camera->getShutterOpenTime()
		);
	}

	inline bool isRightHanded() {
		return getWorldTransform().det3x3() > 0;
	}

	inline void setWorldTransform(const Transform &trafo) {
		/* Preserve the handedness of the current camera transformation */
		if (getWorldTransform().det3x3() * trafo.det3x3() > 0)
			getProjectiveCamera()->setWorldTransform(trafo);
		else
			getProjectiveCamera()->setWorldTransform(trafo *
				Transform::scale(Vector(-1,1,1)));
	}

#if defined(__WINDOWS__)
<<<<<<< HEAD
	/* Masquerade QGLWidget as a GL device for libhw */
	class QtDevice : public WGLDevice {
	public:
		QtDevice(QGLWidget *widget) : WGLDevice(NULL), m_widget(widget) { }
		void init(Device *other = NULL) {
			m_hwnd = m_widget->winId();
			m_hdc = wglGetCurrentDC();
		}
=======
    /* Masquerade QGLWidget as a GL device for libhw */
    class QtDevice : public WGLDevice {
    public:
        QtDevice(QGLWidget *widget) : WGLDevice(NULL), m_widget(widget) { }
        void init(Device *other = NULL) {
            m_hwnd = (HWND) m_widget->winId();
            m_hdc = wglGetCurrentDC();
        }
>>>>>>> cfeb7766
#else
	class QtDevice : public Device {
	public:
		QtDevice(QGLWidget *widget) : Device(NULL), m_widget(widget) { }
		void init(Device *other = NULL) { }
#endif
		void shutdown() { /* Unsupported */ }
		void setVisible(bool) { /* Unsupported */ }
		void makeCurrent(Renderer *) { /* Unsupported */ }
		virtual ~QtDevice() { }
	private:
		QGLWidget *m_widget;
	};
private:
	static void setSourceFromResource(GPUProgram *program,
		GPUProgram::EType type, const QString &resourceName);

	GPUProgram* createGPUProgram(const std::string &name,
		const QString &vertexResource, const QString &fragmentResource);

	ref<Renderer> m_renderer;
	ref<PreviewThread> m_preview;
	ref<GPUTexture> m_logoTexture, m_framebuffer, m_luminanceBuffer[2];
	ref<GPUProgram> m_gammaTonemap, m_reinhardTonemap;
	ref<GPUProgram> m_downsamplingProgram, m_luminanceProgram;
#if MTS_SSE
	ref<TonemapCPU> m_cpuTonemap;
#endif
	ref<QtDevice> m_device;
	ref<Font> m_font;
	ref<Bitmap> m_fallbackBitmap;
	SceneContext *m_context;
	int m_mouseSensitivity;
	Vector2 m_logoSize;
	Point m_animationOrigin0, m_animationOrigin1;
	Point m_animationTarget0, m_animationTarget1;
	QPoint m_mousePos, m_ignoreMouseEvent, m_initialMousePos;
	QTimer *m_movementTimer, *m_redrawTimer;
	QScrollBar *m_hScroll, *m_vScroll;
	ref<Timer> m_clock, m_wheelTimer, m_animationTimer;
	ref<Timer> m_statusTimer;
	std::string m_statusMessage;
	bool m_framebufferChanged, m_mouseDrag;
	bool m_leftKeyDown, m_rightKeyDown;
	bool m_upKeyDown, m_downKeyDown, m_animation;
	bool m_invertMouse, m_didSetCursor;
	bool m_ignoreScrollEvents, m_ignoreResizeEvents;
	bool m_softwareFallback, m_cropping;
	Point2i m_cropStart, m_cropEnd;
	ENavigationMode m_navigationMode;
	ECropType m_cropType;
	QString m_errorString;
	AABB m_aabb;
};

#endif /* __GLWIDGET_H */<|MERGE_RESOLUTION|>--- conflicted
+++ resolved
@@ -174,25 +174,14 @@
 	}
 
 #if defined(__WINDOWS__)
-<<<<<<< HEAD
 	/* Masquerade QGLWidget as a GL device for libhw */
 	class QtDevice : public WGLDevice {
 	public:
 		QtDevice(QGLWidget *widget) : WGLDevice(NULL), m_widget(widget) { }
 		void init(Device *other = NULL) {
-			m_hwnd = m_widget->winId();
+            m_hwnd = (HWND) m_widget->winId();
 			m_hdc = wglGetCurrentDC();
 		}
-=======
-    /* Masquerade QGLWidget as a GL device for libhw */
-    class QtDevice : public WGLDevice {
-    public:
-        QtDevice(QGLWidget *widget) : WGLDevice(NULL), m_widget(widget) { }
-        void init(Device *other = NULL) {
-            m_hwnd = (HWND) m_widget->winId();
-            m_hdc = wglGetCurrentDC();
-        }
->>>>>>> cfeb7766
 #else
 	class QtDevice : public Device {
 	public:
