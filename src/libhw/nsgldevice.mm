--- conflicted
+++ resolved
@@ -378,13 +378,8 @@
 MTS_NAMESPACE_BEGIN
 
 NSGLDevice::NSGLDevice(NSGLSession *session)
-<<<<<<< HEAD
- : Device(session), m_visible(false), m_cursor(true) {
+ : Device(session), m_window(nil), m_view(nil), m_fmt(nil), m_currentContext(nil), m_visible(false), m_cursor(true)  {
 	m_title = "Mitsuba [nsgl]";
-=======
- : Device(session), m_window(nil), m_view(nil), m_fmt(nil), m_currentContext(nil), m_visible(false), m_cursor(true)  {
-    m_title = "Mitsuba [nsgl]";
->>>>>>> cfeb7766
 }
 
 NSGLDevice::~NSGLDevice() {
@@ -413,13 +408,13 @@
 	/* Protect the event queue */
 	m_mutex = new Mutex();
 
-<<<<<<< HEAD
 	/* Create the device window */
-	m_window = [[NSWindow alloc] initWithContentRect: contentRect
+    dispatch_async(dispatch_get_main_queue(), ^{ m_window = [[NSWindow alloc] initWithContentRect: contentRect
 		styleMask: NSTitledWindowMask | NSClosableWindowMask | NSMiniaturizableWindowMask
 		backing: NSBackingStoreBuffered defer: NO];
 	if (m_window == nil)
 		Log(EError, "Could not create window");
+		[m_window retain];
 
 	if (m_center)
 		[m_window center];
@@ -433,29 +428,7 @@
 	[[m_window contentView] addSubview: m_view];
 	[m_window setDelegate: m_view];
 	[m_window setAcceptsMouseMovedEvents: YES];
-=======
-    /* Create the device window */
-    dispatch_async(dispatch_get_main_queue(), ^{ m_window = [[NSWindow alloc] initWithContentRect: contentRect
-        styleMask: NSTitledWindowMask | NSClosableWindowMask | NSMiniaturizableWindowMask
-        backing: NSBackingStoreBuffered defer: NO]; 
-		if (m_window == nil)
-		Log(EError, "Could not create window");
-		[m_window retain];
-
-		if (m_center)
-		[m_window center];
-
-		/* Create a sub-view as drawing destination and in order to catch events */
-		m_view = [[CustomView alloc] initWithFrame: contentRect];
-		if (m_view == nil)
-		Log(EError, "Could not create view");
-
-		[m_view setDevice: this];
-		[[m_window contentView] addSubview: m_view];
-		[m_window setDelegate: m_view];
-		[m_window setAcceptsMouseMovedEvents: YES];
         }); 
->>>>>>> cfeb7766
 
 	/* Pixel format setup */
 	AssertEx(m_redBits == m_blueBits || m_redBits == m_greenBits, "NSGL does not support individual color depths");
