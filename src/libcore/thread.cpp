/*
    This file is part of Mitsuba, a physically based rendering system.

    Copyright (c) 2007-2014 by Wenzel Jakob and others.

    Mitsuba is free software; you can redistribute it and/or modify
    it under the terms of the GNU General Public License Version 3
    as published by the Free Software Foundation.

    Mitsuba is distributed in the hope that it will be useful,
    but WITHOUT ANY WARRANTY; without even the implied warranty of
    MERCHANTABILITY or FITNESS FOR A PARTICULAR PURPOSE. See the
    GNU General Public License for more details.

    You should have received a copy of the GNU General Public License
    along with this program. If not, see <http://www.gnu.org/licenses/>.
*/

#include <mitsuba/core/lock.h>
#include <mitsuba/core/fresolver.h>
#include <mitsuba/core/atomic.h>

#if defined(MTS_OPENMP)
# include <omp.h>
#endif

#include <boost/thread/thread.hpp>

// Required for native thread functions
#if defined(__LINUX__)
# include <sys/prctl.h>
#elif defined(__OSX__)
# include <pthread.h>
#elif defined(__WINDOWS__)
# include <windows.h>
#endif

MTS_NAMESPACE_BEGIN

#if defined(_MSC_VER)
namespace {
// Helper function to set a native thread name. MSDN:
//   http://msdn.microsoft.com/en-us/library/xcb2z8hs.aspx

const DWORD MS_VC_EXCEPTION = 0x406D1388;

#pragma pack(push, 8)
struct THREADNAME_INFO {
	DWORD dwType;     // Must be 0x1000.
	LPCSTR szName;    // Pointer to name (in user addr space).
	DWORD dwThreadID; // Thread ID (-1=caller thread).
	DWORD dwFlags;    // Reserved for future use, must be zero.
};
#pragma pack(pop)

void SetThreadName(const char* threadName, DWORD dwThreadID = -1) {
	THREADNAME_INFO info;
	info.dwType     = 0x1000;
	info.szName     = threadName;
	info.dwThreadID = dwThreadID;
	info.dwFlags    = 0;

	__try {
		RaiseException( MS_VC_EXCEPTION, 0, sizeof(info)/sizeof(ULONG_PTR),
			(ULONG_PTR*)&info );
	} __except(EXCEPTION_EXECUTE_HANDLER) { }
}


} // namespace
#endif // _MSC_VER

#if defined(__LINUX__) || defined(__OSX__)
static pthread_key_t __thread_id;
#elif defined(__WINDOWS__)
__declspec(thread) int __thread_id;
#endif
static int __thread_id_ctr = -1;

/**
 * Internal Thread members
 */
struct Thread::ThreadPrivate {
	ref<Thread> parent;
	ref<Logger> logger;
	ref<FileResolver> fresolver;
	boost::mutex joinMutex;
	std::string name;
	bool running, joined;
	Thread::EThreadPriority priority;
	int coreAffinity;
	static ThreadLocal<Thread> *self;
	bool critical;
	boost::thread thread;
	#if defined(__LINUX__) || defined(__OSX__)
		pthread_t native_handle;
	#endif

	ThreadPrivate(const std::string & name_) :
		name(name_), running(false), joined(false),
		priority(Thread::ENormalPriority), coreAffinity(-1),
	    critical(false) { }
};

static std::vector<bool (*)(void)> __crashHandlers;
static std::vector<Thread *> __unmanagedThreads;
static boost::mutex __unmanagedMutex;

/**
 * Dummy class to associate a thread identity with the main thread
 */
class MainThread : public Thread {
public:
	MainThread() : Thread("main") { }

	virtual void run() {
		Log(EError, "The main thread is already running!");
	}

	MTS_DECLARE_CLASS()
protected:
	virtual ~MainThread() { }
};

class UnmanagedThread : public Thread {
public:
	UnmanagedThread(const std::string &name)
		: Thread(name) { }

	virtual void run() {
		Log(EError, "The unmanaged thread is already running!");
	}

	MTS_DECLARE_CLASS()
protected:
	virtual ~UnmanagedThread() { }
};


ThreadLocal<Thread> *Thread::ThreadPrivate::self = NULL;

Thread::Thread(const std::string &name)
 : d(new ThreadPrivate(name)) { }

Thread::EThreadPriority Thread::getPriority() const {
	return d->priority;
}

void Thread::setCritical(bool critical) {
	d->critical = critical;
}

bool Thread::getCritical() const {
	return d->critical;
}

int Thread::getID() {
#if defined(__WINDOWS__)
	return __thread_id;
#elif defined(__OSX__) || defined(__LINUX__)
	/* pthread_self() doesn't provide nice increasing IDs, and syscall(SYS_gettid)
	   causes a context switch. Thus, this function uses a thread-local variable
	   to provide a nice linearly increasing sequence of thread IDs */
	return static_cast<int>(reinterpret_cast<intptr_t>(pthread_getspecific(__thread_id)));
#endif
}

const std::string& Thread::getName() const {
	return d->name;
}

void Thread::setName(const std::string &name) {
	d->name = name;
}

Thread* Thread::getParent() {
	return d->parent;
}

const Thread* Thread::getParent() const {
	return d->parent.get();
}

void Thread::setLogger(Logger *logger) {
	d->logger = logger;
}

Logger* Thread::getLogger() {
	return d->logger;
}

void Thread::setFileResolver(FileResolver *fresolver) {
	d->fresolver = fresolver;
}

FileResolver* Thread::getFileResolver() {
	return d->fresolver;
}

Thread* Thread::getThread() {
	return ThreadPrivate::self->get();
}

bool Thread::isRunning() const {
	return d->running;
}

void Thread::start() {
	if (d->running)
		Log(EError, "Thread is already running!");
	if (!d->self)
		Log(EError, "Threading has not been initialized!");

	Log(EDebug, "Spawning thread \"%s\"", d->name.c_str());

	d->parent = Thread::getThread();

	/* Inherit the parent thread's logger if none was set */
	if (!d->logger)
		d->logger = d->parent->getLogger();

	/* Inherit the parent thread's file resolver if none was set */
	if (!d->fresolver)
		d->fresolver = d->parent->getFileResolver();

	d->running = true;
	d->joined = false;

	incRef();
	try {
		d->thread = boost::thread(&Thread::dispatch, this);
	} catch (boost::thread_resource_error &ex) {
		Log(EError, "Could not create thread!");
		throw ex;
	}
}

bool Thread::setPriority(EThreadPriority priority) {
	d->priority = priority;
	if (!d->running)
		return true;

#if defined(__LINUX__) || defined(__OSX__)
	Float factor;
	switch (priority) {
		case EIdlePriority: factor = 0.0f; break;
		case ELowestPriority: factor = 0.2f; break;
		case ELowPriority: factor = 0.4f; break;
		case EHighPriority: factor = 0.6f; break;
		case EHighestPriority: factor = 0.8f; break;
		case ERealtimePriority: factor = 1.0f; break;
		default: factor = 0.0f; break;
	}

	const pthread_t threadID = d->native_handle;
	struct sched_param param;
	int policy;
	int retval = pthread_getschedparam(threadID, &policy, &param);
	if (retval) {
		Log(EWarn, "pthread_getschedparam(): %s!", strerror(retval));
		return false;
	}

	int min = sched_get_priority_min(policy);
	int max = sched_get_priority_max(policy);

	if (min == max) {
		Log(EWarn, "Could not adjust the thread priority -- valid range is zero!");
		return false;
	}
	param.sched_priority = (int) (min + (max-min)*factor);

	retval = pthread_setschedparam(threadID, policy, &param);
	if (retval) {
		Log(EWarn, "Could not adjust the thread priority to %i: %s!",
			param.sched_priority, strerror(retval));
		return false;
	}
#elif defined(__WINDOWS__)
	int win32Priority;
	switch (priority) {
		case EIdlePriority:
			win32Priority = THREAD_PRIORITY_IDLE;
			break;
		case ELowestPriority:
			win32Priority = THREAD_PRIORITY_LOWEST;
			break;
		case ELowPriority:
			win32Priority = THREAD_PRIORITY_BELOW_NORMAL;
			break;
		case EHighPriority:
			win32Priority = THREAD_PRIORITY_ABOVE_NORMAL;
			break;
		case EHighestPriority:
			win32Priority = THREAD_PRIORITY_HIGHEST;
			break;
		case ERealtimePriority:
			win32Priority = THREAD_PRIORITY_TIME_CRITICAL;
			break;
		default:
			win32Priority = THREAD_PRIORITY_NORMAL;
			break;
	}

	// If the function succeeds, the return value is nonzero
	const HANDLE handle = d->thread.native_handle();
	if (SetThreadPriority(handle, win32Priority) == 0) {
		Log(EWarn, "Could not adjust the thread priority to %i: %s!",
			win32Priority, lastErrorText().c_str());
		return false;
	}
#else
	Log(EWarn, "Thread priority not supported by boost::thread version yet");
#endif
	return true;
}

void Thread::setCoreAffinity(int coreID) {
	d->coreAffinity = coreID;
	if (!d->running)
		return;

#if defined(__OSX__)
	/* CPU affinity not supported on OSX */
#elif defined(__LINUX__)
	int nCores = sysconf(_SC_NPROCESSORS_CONF),
	    nLogicalCores = nCores;

	size_t size = 0;
	cpu_set_t *cpuset = NULL;
	int retval = 0;

	/* The kernel may expect a larger cpu_set_t than would
	   be warranted by the physical core count. Keep querying
	   with increasingly larger buffers if the
	   pthread_getaffinity_np operation fails */
	for (int i = 0; i<6; ++i) {
		size = CPU_ALLOC_SIZE(nLogicalCores);
		cpuset = CPU_ALLOC(nLogicalCores);
		if (!cpuset) {
			Log(EWarn, "Thread::setCoreAffinity(): could not allocate cpu_set_t");
			return;
		}

		CPU_ZERO_S(size, cpuset);

		int retval = pthread_getaffinity_np(d->native_handle, size, cpuset);
		if (retval == 0)
			break;

		/* Something went wrong -- release memory */
		CPU_FREE(cpuset);

		if (retval == EINVAL) {
			/* Retry with a larger cpuset */
			nLogicalCores *= 2;
		} else {
			break;
		}
	}

	if (retval) {
		Log(EWarn, "Thread::setCoreAffinity(): pthread_getaffinity_np(): could "
			"not read thread affinity map: %s", strerror(retval));
		return;
	}

	int actualCoreID = -1, available = 0;
	for (int i=0; i<nLogicalCores; ++i) {
		if (!CPU_ISSET_S(i, size, cpuset))
			continue;
		if (available++ == coreID) {
			actualCoreID = i;
			break;
		}
	}

	if (actualCoreID == -1) {
		Log(EWarn, "Thread::setCoreAffinity(): out of bounds: %i/%i cores available, requested #%i!",
			available, nCores, coreID);
		CPU_FREE(cpuset);
		return;
	}

	CPU_ZERO_S(size, cpuset);
	CPU_SET_S(actualCoreID, size, cpuset);

	retval = pthread_setaffinity_np(d->native_handle, size, cpuset);
	if (retval) {
		Log(EWarn, "Thread::setCoreAffinity(): pthread_setaffinity_np: failed: %s", strerror(retval));
		CPU_FREE(cpuset);
		return;
	}

	CPU_FREE(cpuset);
#elif defined(__WINDOWS__)
	int nCores = getCoreCount();
	const HANDLE handle = d->thread.native_handle();

	DWORD_PTR mask;

	if (coreID != -1 && coreID < nCores)
		mask = (DWORD_PTR) 1 << coreID;
	else
		mask = (1 << nCores) - 1;

	if (!SetThreadAffinityMask(handle, mask))
		Log(EWarn, "Thread::setCoreAffinity(): SetThreadAffinityMask : failed");
#endif
}

int Thread::getCoreAffinity() const {
	return d->coreAffinity;
}

void Thread::dispatch(Thread *thread) {
	detail::initializeLocalTLS();

	#if 0
		#if defined(__LINUX__)
			pthread_setspecific(__thread_id, reinterpret_cast<void *>(syscall(SYS_gettid)));
		#elif defined(__OSX__)
			pthread_setspecific(__thread_id, reinterpret_cast<void *>(pthread_mach_thread_np(pthread_self())));
		#endif
	#endif

	int id = atomicAdd(&__thread_id_ctr, 1);
	#if defined(__LINUX__) || defined(__OSX__)
		pthread_setspecific(__thread_id, reinterpret_cast<void *>(id));
		thread->d->native_handle = pthread_self();
	#elif defined(__WINDOWS__)
		__thread_id = id;
	#endif

	Thread::ThreadPrivate::self->set(thread);

	if (thread->getPriority() != ENormalPriority)
		thread->setPriority(thread->getPriority());

	if (!thread->getName().empty()) {
		const std::string threadName = "Mitsuba: " + thread->getName();
#if defined(__LINUX__)
		// Disabled for now, since it is not yet widely available in glibc
		// pthread_setname_np(pthread_self(), threadName.c_str());

		prctl(PR_SET_NAME, threadName.c_str());
#elif defined(__OSX__)
		pthread_setname_np(threadName.c_str());
#elif defined(__WINDOWS__)
		SetThreadName(threadName.c_str());
#endif
	}

	if (thread->getCoreAffinity() != -1)
		thread->setCoreAffinity(thread->getCoreAffinity());

	try {
		thread->run();
	} catch (std::exception &e) {
		ELogLevel warnLogLevel = thread->getLogger()->getErrorLevel() == EError
			? EWarn : EInfo;
		Log(warnLogLevel, "Fatal error: uncaught exception: \"%s\"", e.what());
		if (thread->d->critical)
			_exit(-1);
	}

	thread->exit();
}

void Thread::join() {
	/* Only one call to join() at a time */
	boost::lock_guard<boost::mutex> guard(d->joinMutex);
	if (d->joined)
		return;
	try {
		d->thread.join();
	} catch (boost::thread_interrupted &ex) {
		Log(EError, "Thread::join() - the thread was interrupted");
		throw ex;
	}
	d->joined = true;
}

void Thread::detach() {
	d->thread.detach();
}

void Thread::sleep(unsigned int ms) {
	try {
		boost::this_thread::sleep(boost::posix_time::milliseconds(ms));
	} catch (boost::thread_interrupted &ex) {
		Log(EError, "Thread::sleep(ms) - interrupted!");
		throw ex;
	}
}

void Thread::yield() {
	boost::this_thread::yield();
}

void Thread::exit() {
	Log(EDebug, "Thread \"%s\" has finished", d->name.c_str());
	d->running = false;
	Assert(ThreadPrivate::self->get() == this);
	detail::destroyLocalTLS();
	decRef();
}

std::string Thread::toString() const {
	std::ostringstream oss;
	oss << "Thread[" << endl
		<< "  name = \"" << d->name << "\"," << endl
		<< "  running = " << d->running << "," << endl
		<< "  joined = " << d->joined << "," << endl
		<< "  priority = " << d->priority << "," << endl
		<< "  critical = " << d->critical << endl
		<< "]";
	return oss.str();
}

#if defined(MTS_OPENMP) && defined(__OSX__)
static int __omp_threadCount = 0;
static pthread_key_t __omp_key;
static bool __omp_key_created;

int mts_omp_get_max_threads() {
	/* This function exists to sidestep an annoying
	   implementation bug that causes crashes on OSX */
	return __omp_threadCount;
}

int mts_omp_get_thread_num() {
	return reinterpret_cast<int>(pthread_getspecific(__omp_key));
}
#endif

void Thread::staticInitialization() {
	#if defined(__OSX__)
		__mts_autorelease_init();
		#if defined(MTS_OPENMP)
			__omp_threadCount = omp_get_max_threads();
		#endif
	#endif
	#if defined(__LINUX__) || defined(__OSX__)
		pthread_key_create(&__thread_id, NULL);
	#endif
	detail::initializeGlobalTLS();
	detail::initializeLocalTLS();

	ThreadPrivate::self = new ThreadLocal<Thread>();
	Thread *mainThread = new MainThread();
	mainThread->d->running = true;
	mainThread->d->joined = false;
	mainThread->d->fresolver = new FileResolver();
	ThreadPrivate::self->set(mainThread);
}

Thread *Thread::registerUnmanagedThread(const std::string &name) {
	Thread *thread = NULL;
	try {
		thread = getThread();
	} catch (...) { }

	if (!thread) {
		detail::initializeLocalTLS();
		thread = new UnmanagedThread(name);
		thread->d->running = false;
		thread->d->joined = false;
		thread->incRef();
		ThreadPrivate::self->set(thread);

		boost::lock_guard<boost::mutex> guard(__unmanagedMutex);
		__unmanagedThreads.push_back((UnmanagedThread *) thread);
	}
	return thread;
}

void Thread::registerCrashHandler(bool (*handler)(void)) {
	__crashHandlers.push_back(handler);
}

void Thread::staticShutdown() {
	for (size_t i=0; i<__unmanagedThreads.size(); ++i)
		__unmanagedThreads[i]->decRef();
	__unmanagedThreads.clear();
	getThread()->d->running = false;
	detail::destroyLocalTLS();
	delete ThreadPrivate::self;
	ThreadPrivate::self = NULL;
	detail::destroyGlobalTLS();
#if defined(__LINUX__) || defined(__OSX__)
	pthread_key_delete(__thread_id);
#endif
#if defined(__OSX__)
	#if defined(MTS_OPENMP)
		if (__omp_key_created)
			pthread_key_delete(__omp_key);
	#endif
	__mts_autorelease_shutdown();
#endif
}

void Thread::initializeOpenMP(size_t threadCount) {
#if defined(MTS_OPENMP)
<<<<<<< HEAD
	ref<Logger> logger = Thread::getThread()->getLogger();
	ref<FileResolver> fResolver = Thread::getThread()->getFileResolver();

	#if defined(__OSX__)
		if (!__omp_key_created) {
			pthread_key_create(&__omp_key, NULL);
			__omp_key_created = true;
		}
		__omp_threadCount = threadCount;
	#endif

	if (omp_get_dynamic())
		omp_set_dynamic(0);

	omp_set_num_threads((int) threadCount);

	int counter = 0;

	#pragma omp parallel
	{
		#if defined(__OSX__)
			if (!pthread_getspecific(__omp_key))
				pthread_setspecific(__omp_key, reinterpret_cast<void *>(counter));
		#endif
		detail::initializeLocalTLS();
		Thread *thread = Thread::getThread();
		if (!thread) {
			#pragma omp critical
			{
				thread = new UnmanagedThread(
					formatString("omp%i", counter));
				counter++;
			}
			const std::string threadName = "Mitsuba: " + thread->getName();

			#if defined(__LINUX__)
				prctl(PR_SET_NAME, threadName.c_str());
			#elif defined(__OSX__)
				pthread_setname_np(threadName.c_str());
			#elif defined(__WINDOWS__)
				SetThreadName(threadName.c_str());
			#endif

			int id = atomicAdd(&__thread_id_ctr, 1);
			#if defined(__LINUX__) || defined(__OSX__)
				pthread_setspecific(__thread_id, reinterpret_cast<void *>(id));
			#elif defined(__WINDOWS__)
				__thread_id = id;
			#endif

			thread->d->running = false;
			thread->d->joined = false;
			thread->d->fresolver = fResolver;
			thread->d->logger = logger;
			thread->incRef();
			ThreadPrivate::self->set(thread);

			#pragma omp critical
				__unmanagedThreads.push_back((UnmanagedThread *) thread);
		}
	}
=======
    ref<Logger> logger = Thread::getThread()->getLogger();
    ref<FileResolver> fResolver = Thread::getThread()->getFileResolver();

    #if defined(__OSX__)
        if (!__omp_key_created) {
            pthread_key_create(&__omp_key, NULL);
            __omp_key_created = true;
        }
        __omp_threadCount = threadCount;
    #endif

    if (omp_get_dynamic())
        omp_set_dynamic(0);

    omp_set_num_threads((int) threadCount);

    int counter = 0;

    #pragma omp parallel
    {
        #if defined(__OSX__)
            if (!pthread_getspecific(__omp_key))
                pthread_setspecific(__omp_key, reinterpret_cast<void *>(counter));
        #endif
        detail::initializeLocalTLS();
        Thread *thread = Thread::getThread();
        if (!thread) {
            #pragma omp critical
            {
                thread = new UnmanagedThread(
                    formatString("omp%i", counter));
                counter++;
            }
            const std::string threadName = "Mitsuba: " + thread->getName();

            #if defined(__LINUX__) 
                pthread_setname_np(pthread_self(), threadName.c_str());
            #elif defined(__OSX__)
                pthread_setname_np(threadName.c_str());
            #elif defined(__WINDOWS__)
                SetThreadName(threadName.c_str());
            #endif

            int id = atomicAdd(&__thread_id_ctr, 1);
            #if defined(__LINUX__) || defined(__OSX__)
                pthread_setspecific(__thread_id, reinterpret_cast<void *>(id));
            #elif defined(__WINDOWS__)
                __thread_id = id;
            #endif

            thread->d->running = false;
            thread->d->joined = false;
            thread->d->fresolver = fResolver;
            thread->d->logger = logger;
            thread->incRef();
            ThreadPrivate::self->set(thread);

            #pragma omp critical
                __unmanagedThreads.push_back((UnmanagedThread *) thread);
        }
    }
>>>>>>> cfeb7766
#else
	if (Thread::getThread()->getLogger() != NULL)
		SLog(EWarn, "Mitsuba was compiled without OpenMP support.");
#endif
}

Thread::~Thread() {
	if (d->running)
		Log(EWarn, "Destructor called while thread '%s' was still running", d->name.c_str());
}

MTS_IMPLEMENT_CLASS(Thread, true, Object)
MTS_IMPLEMENT_CLASS(MainThread, false, Thread)
MTS_IMPLEMENT_CLASS(UnmanagedThread, false, Thread)
MTS_NAMESPACE_END<|MERGE_RESOLUTION|>--- conflicted
+++ resolved
@@ -602,7 +602,6 @@
 
 void Thread::initializeOpenMP(size_t threadCount) {
 #if defined(MTS_OPENMP)
-<<<<<<< HEAD
 	ref<Logger> logger = Thread::getThread()->getLogger();
 	ref<FileResolver> fResolver = Thread::getThread()->getFileResolver();
 
@@ -639,7 +638,7 @@
 			const std::string threadName = "Mitsuba: " + thread->getName();
 
 			#if defined(__LINUX__)
-				prctl(PR_SET_NAME, threadName.c_str());
+                pthread_setname_np(pthread_self(), threadName.c_str());
 			#elif defined(__OSX__)
 				pthread_setname_np(threadName.c_str());
 			#elif defined(__WINDOWS__)
@@ -664,69 +663,6 @@
 				__unmanagedThreads.push_back((UnmanagedThread *) thread);
 		}
 	}
-=======
-    ref<Logger> logger = Thread::getThread()->getLogger();
-    ref<FileResolver> fResolver = Thread::getThread()->getFileResolver();
-
-    #if defined(__OSX__)
-        if (!__omp_key_created) {
-            pthread_key_create(&__omp_key, NULL);
-            __omp_key_created = true;
-        }
-        __omp_threadCount = threadCount;
-    #endif
-
-    if (omp_get_dynamic())
-        omp_set_dynamic(0);
-
-    omp_set_num_threads((int) threadCount);
-
-    int counter = 0;
-
-    #pragma omp parallel
-    {
-        #if defined(__OSX__)
-            if (!pthread_getspecific(__omp_key))
-                pthread_setspecific(__omp_key, reinterpret_cast<void *>(counter));
-        #endif
-        detail::initializeLocalTLS();
-        Thread *thread = Thread::getThread();
-        if (!thread) {
-            #pragma omp critical
-            {
-                thread = new UnmanagedThread(
-                    formatString("omp%i", counter));
-                counter++;
-            }
-            const std::string threadName = "Mitsuba: " + thread->getName();
-
-            #if defined(__LINUX__) 
-                pthread_setname_np(pthread_self(), threadName.c_str());
-            #elif defined(__OSX__)
-                pthread_setname_np(threadName.c_str());
-            #elif defined(__WINDOWS__)
-                SetThreadName(threadName.c_str());
-            #endif
-
-            int id = atomicAdd(&__thread_id_ctr, 1);
-            #if defined(__LINUX__) || defined(__OSX__)
-                pthread_setspecific(__thread_id, reinterpret_cast<void *>(id));
-            #elif defined(__WINDOWS__)
-                __thread_id = id;
-            #endif
-
-            thread->d->running = false;
-            thread->d->joined = false;
-            thread->d->fresolver = fResolver;
-            thread->d->logger = logger;
-            thread->incRef();
-            ThreadPrivate::self->set(thread);
-
-            #pragma omp critical
-                __unmanagedThreads.push_back((UnmanagedThread *) thread);
-        }
-    }
->>>>>>> cfeb7766
 #else
 	if (Thread::getThread()->getLogger() != NULL)
 		SLog(EWarn, "Mitsuba was compiled without OpenMP support.");
