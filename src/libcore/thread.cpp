/*
    This file is part of Mitsuba, a physically based rendering system.

    Copyright (c) 2007-2014 by Wenzel Jakob and others.

    Mitsuba is free software; you can redistribute it and/or modify
    it under the terms of the GNU General Public License Version 3
    as published by the Free Software Foundation.

    Mitsuba is distributed in the hope that it will be useful,
    but WITHOUT ANY WARRANTY; without even the implied warranty of
    MERCHANTABILITY or FITNESS FOR A PARTICULAR PURPOSE. See the
    GNU General Public License for more details.

    You should have received a copy of the GNU General Public License
    along with this program. If not, see <http://www.gnu.org/licenses/>.
*/

#include <mitsuba/core/lock.h>
#include <mitsuba/core/fresolver.h>
#include <mitsuba/core/atomic.h>

#if defined(MTS_OPENMP)
# include <omp.h>
#endif

#include <thread>
#include <mutex>

// Required for native thread functions
<<<<<<< HEAD
#if defined(__OSX__)
=======
#if defined(__LINUX__)
# include <unistd.h>
# include <sys/prctl.h>
#elif defined(__OSX__)
>>>>>>> 246cd1bf
# include <pthread.h>
#elif defined(__WINDOWS__)
# include <windows.h>
#endif

MTS_NAMESPACE_BEGIN

#if defined(_MSC_VER)
namespace {
// Helper function to set a native thread name. MSDN:
//   http://msdn.microsoft.com/en-us/library/xcb2z8hs.aspx

const DWORD MS_VC_EXCEPTION = 0x406D1388;

#pragma pack(push, 8)
struct THREADNAME_INFO {
	DWORD dwType;     // Must be 0x1000.
	LPCSTR szName;    // Pointer to name (in user addr space).
	DWORD dwThreadID; // Thread ID (-1=caller thread).
	DWORD dwFlags;    // Reserved for future use, must be zero.
};
#pragma pack(pop)

void SetThreadName(const char* threadName, DWORD dwThreadID = -1) {
	THREADNAME_INFO info;
	info.dwType     = 0x1000;
	info.szName     = threadName;
	info.dwThreadID = dwThreadID;
	info.dwFlags    = 0;

	__try {
		RaiseException( MS_VC_EXCEPTION, 0, sizeof(info)/sizeof(ULONG_PTR),
			(ULONG_PTR*)&info );
	} __except(EXCEPTION_EXECUTE_HANDLER) { }
}


} // namespace
#endif // _MSC_VER

#if defined(__LINUX__) || defined(__OSX__)
static pthread_key_t __thread_id;
#elif defined(__WINDOWS__)
__declspec(thread) int __thread_id;
#endif
static int __thread_id_ctr = -1;

/**
 * Internal Thread members
 */
struct Thread::ThreadPrivate {
	ref<Thread> parent;
	ref<Logger> logger;
	ref<FileResolver> fresolver;
	std::mutex joinMutex;
	std::string name;
	bool running, joined;
	Thread::EThreadPriority priority;
	int coreAffinity;
	static ThreadLocal<Thread> *self;
	bool critical;
	std::thread thread;
	#if defined(__LINUX__) || defined(__OSX__)
		pthread_t native_handle;
	#endif

	ThreadPrivate(const std::string & name_) :
		name(name_), running(false), joined(false),
		priority(Thread::ENormalPriority), coreAffinity(-1),
	    critical(false) { }
};

static std::vector<bool (*)(void)> __crashHandlers;
static std::vector<Thread *> __unmanagedThreads;
static std::mutex __unmanagedMutex;

/**
 * Dummy class to associate a thread identity with the main thread
 */
class MainThread : public Thread {
public:
	MainThread() : Thread("main") { }

	virtual void run() {
		Log(EError, "The main thread is already running!");
	}

	MTS_DECLARE_CLASS()
protected:
	virtual ~MainThread() { }
};

class UnmanagedThread : public Thread {
public:
	UnmanagedThread(const std::string &name)
		: Thread(name) { }

	virtual void run() {
		Log(EError, "The unmanaged thread is already running!");
	}

	MTS_DECLARE_CLASS()
protected:
	virtual ~UnmanagedThread() { }
};


ThreadLocal<Thread> *Thread::ThreadPrivate::self = NULL;

Thread::Thread(const std::string &name)
 : d(new ThreadPrivate(name)) { }

Thread::EThreadPriority Thread::getPriority() const {
	return d->priority;
}

void Thread::setCritical(bool critical) {
	d->critical = critical;
}

bool Thread::getCritical() const {
	return d->critical;
}

int Thread::getID() {
#if defined(__WINDOWS__)
	return __thread_id;
#elif defined(__OSX__) || defined(__LINUX__)
	/* pthread_self() doesn't provide nice increasing IDs, and syscall(SYS_gettid)
	   causes a context switch. Thus, this function uses a thread-local variable
	   to provide a nice linearly increasing sequence of thread IDs */
	return static_cast<int>(reinterpret_cast<intptr_t>(pthread_getspecific(__thread_id)));
#endif
}

const std::string& Thread::getName() const {
	return d->name;
}

void Thread::setName(const std::string &name) {
	d->name = name;
}

Thread* Thread::getParent() {
	return d->parent;
}

const Thread* Thread::getParent() const {
	return d->parent.get();
}

void Thread::setLogger(Logger *logger) {
	d->logger = logger;
}

Logger* Thread::getLogger() {
	return d->logger;
}

void Thread::setFileResolver(FileResolver *fresolver) {
	d->fresolver = fresolver;
}

FileResolver* Thread::getFileResolver() {
	return d->fresolver;
}

Thread* Thread::getThread() {
	return ThreadPrivate::self->get();
}

bool Thread::isRunning() const {
	return d->running;
}

void Thread::start() {
	if (d->running)
		Log(EError, "Thread is already running!");
	if (!d->self)
		Log(EError, "Threading has not been initialized!");

	Log(EDebug, "Spawning thread \"%s\"", d->name.c_str());

	d->parent = Thread::getThread();

	/* Inherit the parent thread's logger if none was set */
	if (!d->logger)
		d->logger = d->parent->getLogger();

	/* Inherit the parent thread's file resolver if none was set */
	if (!d->fresolver)
		d->fresolver = d->parent->getFileResolver();

	d->running = true;
	d->joined = false;

	incRef();
	try {
		d->thread = std::thread(&Thread::dispatch, this);
	} catch (std::system_error &ex) {
		Log(EError, "Could not create thread!");
		throw ex;
	}
}

bool Thread::setPriority(EThreadPriority priority) {
	d->priority = priority;
	if (!d->running)
		return true;

#if defined(__LINUX__) || defined(__OSX__)
	Float factor;
	switch (priority) {
		case EIdlePriority: factor = 0.0f; break;
		case ELowestPriority: factor = 0.2f; break;
		case ELowPriority: factor = 0.4f; break;
		case EHighPriority: factor = 0.6f; break;
		case EHighestPriority: factor = 0.8f; break;
		case ERealtimePriority: factor = 1.0f; break;
		default: factor = 0.0f; break;
	}

	const pthread_t threadID = d->native_handle;
	struct sched_param param;
	int policy;
	int retval = pthread_getschedparam(threadID, &policy, &param);
	if (retval) {
		Log(EWarn, "pthread_getschedparam(): %s!", strerror(retval));
		return false;
	}

	int min = sched_get_priority_min(policy);
	int max = sched_get_priority_max(policy);

	if (min == max) {
		Log(EWarn, "Could not adjust the thread priority -- valid range is zero!");
		return false;
	}
	param.sched_priority = (int) (min + (max-min)*factor);

	retval = pthread_setschedparam(threadID, policy, &param);
	if (retval) {
		Log(EWarn, "Could not adjust the thread priority to %i: %s!",
			param.sched_priority, strerror(retval));
		return false;
	}
#elif defined(__WINDOWS__)
	int win32Priority;
	switch (priority) {
		case EIdlePriority:
			win32Priority = THREAD_PRIORITY_IDLE;
			break;
		case ELowestPriority:
			win32Priority = THREAD_PRIORITY_LOWEST;
			break;
		case ELowPriority:
			win32Priority = THREAD_PRIORITY_BELOW_NORMAL;
			break;
		case EHighPriority:
			win32Priority = THREAD_PRIORITY_ABOVE_NORMAL;
			break;
		case EHighestPriority:
			win32Priority = THREAD_PRIORITY_HIGHEST;
			break;
		case ERealtimePriority:
			win32Priority = THREAD_PRIORITY_TIME_CRITICAL;
			break;
		default:
			win32Priority = THREAD_PRIORITY_NORMAL;
			break;
	}

	// If the function succeeds, the return value is nonzero
	const HANDLE handle = d->thread.native_handle();
	if (SetThreadPriority(handle, win32Priority) == 0) {
		Log(EWarn, "Could not adjust the thread priority to %i: %s!",
			win32Priority, lastErrorText().c_str());
		return false;
	}
#else
	Log(EWarn, "Thread priority not supported by boost::thread version yet");
#endif
	return true;
}

void Thread::setCoreAffinity(int coreID) {
	d->coreAffinity = coreID;
	if (!d->running)
		return;

#if defined(__OSX__)
	/* CPU affinity not supported on OSX */
#elif defined(__LINUX__)
	int nCores = sysconf(_SC_NPROCESSORS_CONF),
	    nLogicalCores = nCores;

	size_t size = 0;
	cpu_set_t *cpuset = NULL;
	int retval = 0;

	/* The kernel may expect a larger cpu_set_t than would
	   be warranted by the physical core count. Keep querying
	   with increasingly larger buffers if the
	   pthread_getaffinity_np operation fails */
	for (int i = 0; i<6; ++i) {
		size = CPU_ALLOC_SIZE(nLogicalCores);
		cpuset = CPU_ALLOC(nLogicalCores);
		if (!cpuset) {
			Log(EWarn, "Thread::setCoreAffinity(): could not allocate cpu_set_t");
			return;
		}

		CPU_ZERO_S(size, cpuset);

		int retval = pthread_getaffinity_np(d->native_handle, size, cpuset);
		if (retval == 0)
			break;

		/* Something went wrong -- release memory */
		CPU_FREE(cpuset);

		if (retval == EINVAL) {
			/* Retry with a larger cpuset */
			nLogicalCores *= 2;
		} else {
			break;
		}
	}

	if (retval) {
		Log(EWarn, "Thread::setCoreAffinity(): pthread_getaffinity_np(): could "
			"not read thread affinity map: %s", strerror(retval));
		return;
	}

	int actualCoreID = -1, available = 0;
	for (int i=0; i<nLogicalCores; ++i) {
		if (!CPU_ISSET_S(i, size, cpuset))
			continue;
		if (available++ == coreID) {
			actualCoreID = i;
			break;
		}
	}

	if (actualCoreID == -1) {
		Log(EWarn, "Thread::setCoreAffinity(): out of bounds: %i/%i cores available, requested #%i!",
			available, nCores, coreID);
		CPU_FREE(cpuset);
		return;
	}

	CPU_ZERO_S(size, cpuset);
	CPU_SET_S(actualCoreID, size, cpuset);

	retval = pthread_setaffinity_np(d->native_handle, size, cpuset);
	if (retval) {
		Log(EWarn, "Thread::setCoreAffinity(): pthread_setaffinity_np: failed: %s", strerror(retval));
		CPU_FREE(cpuset);
		return;
	}

	CPU_FREE(cpuset);
#elif defined(__WINDOWS__)
	int nCores = getCoreCount();
	const HANDLE handle = d->thread.native_handle();

	DWORD_PTR mask;

	if (coreID != -1 && coreID < nCores)
		mask = (DWORD_PTR) 1 << coreID;
	else
		mask = (1 << nCores) - 1;

	if (!SetThreadAffinityMask(handle, mask))
		Log(EWarn, "Thread::setCoreAffinity(): SetThreadAffinityMask : failed");
#endif
}

int Thread::getCoreAffinity() const {
	return d->coreAffinity;
}

void Thread::dispatch(Thread *thread) {
	detail::initializeLocalTLS();

	#if 0
		#if defined(__LINUX__)
			pthread_setspecific(__thread_id, reinterpret_cast<void *>(syscall(SYS_gettid)));
		#elif defined(__OSX__)
			pthread_setspecific(__thread_id, reinterpret_cast<void *>(pthread_mach_thread_np(pthread_self())));
		#endif
	#endif

	int id = atomicAdd(&__thread_id_ctr, 1);
	#if defined(__LINUX__) || defined(__OSX__)
		pthread_setspecific(__thread_id, reinterpret_cast<void *>(id));
		thread->d->native_handle = pthread_self();
	#elif defined(__WINDOWS__)
		__thread_id = id;
	#endif

	Thread::ThreadPrivate::self->set(thread);

	if (thread->getPriority() != ENormalPriority)
		thread->setPriority(thread->getPriority());

	if (!thread->getName().empty()) {
		const std::string threadName = "Mitsuba: " + thread->getName();
#if defined(__LINUX__)
<<<<<<< HEAD
=======
		// Disabled for now, since it is not yet widely available in glibc
>>>>>>> 246cd1bf
		pthread_setname_np(pthread_self(), threadName.c_str());
#elif defined(__OSX__)
		pthread_setname_np(threadName.c_str());
#elif defined(__WINDOWS__)
		SetThreadName(threadName.c_str());
#endif
	}

	if (thread->getCoreAffinity() != -1)
		thread->setCoreAffinity(thread->getCoreAffinity());

	try {
		thread->run();
	} catch (std::exception &e) {
		ELogLevel warnLogLevel = thread->getLogger()->getErrorLevel() == EError
			? EWarn : EInfo;
		Log(warnLogLevel, "Fatal error: uncaught exception: \"%s\"", e.what());
		if (thread->d->critical)
			_exit(-1);
	}

	thread->exit();
}

void Thread::join() {
	/* Only one call to join() at a time */
	std::lock_guard<std::mutex> guard(d->joinMutex);
	if (d->joined)
		return;
	/*try*/ {
		d->thread.join();
	} /*catch (boost::thread_interrupted &ex) {
		Log(EError, "Thread::join() - the thread was interrupted");
		throw ex;
	}*/
	d->joined = true;
}

void Thread::detach() {
	d->thread.detach();
}

void Thread::sleep(unsigned int ms) {
	/*try*/ {
		std::this_thread::sleep_for(std::chrono::milliseconds(ms));
	} /*catch (boost::thread_interrupted &ex) {
		Log(EError, "Thread::sleep(ms) - interrupted!");
		throw ex;
	}*/
}

void Thread::yield() {
	std::this_thread::yield();
}

void Thread::exit() {
	Log(EDebug, "Thread \"%s\" has finished", d->name.c_str());
	d->running = false;
	Assert(ThreadPrivate::self->get() == this);
	detail::destroyLocalTLS();
	decRef();
}

std::string Thread::toString() const {
	std::ostringstream oss;
	oss << "Thread[" << endl
		<< "  name = \"" << d->name << "\"," << endl
		<< "  running = " << d->running << "," << endl
		<< "  joined = " << d->joined << "," << endl
		<< "  priority = " << d->priority << "," << endl
		<< "  critical = " << d->critical << endl
		<< "]";
	return oss.str();
}

#if defined(MTS_OPENMP) && defined(__OSX__)
static int __omp_threadCount = 0;
static pthread_key_t __omp_key;
static bool __omp_key_created;

int mts_omp_get_max_threads() {
	/* This function exists to sidestep an annoying
	   implementation bug that causes crashes on OSX */
	return __omp_threadCount;
}

int mts_omp_get_thread_num() {
	return reinterpret_cast<int>(pthread_getspecific(__omp_key));
}
#endif

void Thread::staticInitialization() {
	#if defined(__OSX__)
		__mts_autorelease_init();
		#if defined(MTS_OPENMP)
			__omp_threadCount = omp_get_max_threads();
		#endif
	#endif
	#if defined(__LINUX__) || defined(__OSX__)
		pthread_key_create(&__thread_id, NULL);
	#endif
	detail::initializeGlobalTLS();
	detail::initializeLocalTLS();

	ThreadPrivate::self = new ThreadLocal<Thread>();
	Thread *mainThread = new MainThread();
	mainThread->d->running = true;
	mainThread->d->joined = false;
	mainThread->d->fresolver = new FileResolver();
	ThreadPrivate::self->set(mainThread);
}

Thread *Thread::registerUnmanagedThread(const std::string &name) {
	Thread *thread = NULL;
	try {
		thread = getThread();
	} catch (...) { }

	if (!thread) {
		detail::initializeLocalTLS();
		thread = new UnmanagedThread(name);
		thread->d->running = false;
		thread->d->joined = false;
		thread->incRef();
		ThreadPrivate::self->set(thread);

		std::lock_guard<std::mutex> guard(__unmanagedMutex);
		__unmanagedThreads.push_back((UnmanagedThread *) thread);
	}
	return thread;
}

void Thread::registerCrashHandler(bool (*handler)(void)) {
	__crashHandlers.push_back(handler);
}

void Thread::staticShutdown() {
	for (size_t i=0; i<__unmanagedThreads.size(); ++i)
		__unmanagedThreads[i]->decRef();
	__unmanagedThreads.clear();
	getThread()->d->running = false;
	detail::destroyLocalTLS();
	delete ThreadPrivate::self;
	ThreadPrivate::self = NULL;
	detail::destroyGlobalTLS();
#if defined(__LINUX__) || defined(__OSX__)
	pthread_key_delete(__thread_id);
#endif
#if defined(__OSX__)
	#if defined(MTS_OPENMP)
		if (__omp_key_created)
			pthread_key_delete(__omp_key);
	#endif
	__mts_autorelease_shutdown();
#endif
}

void Thread::initializeOpenMP(size_t threadCount) {
#if defined(MTS_OPENMP)
	ref<Logger> logger = Thread::getThread()->getLogger();
	ref<FileResolver> fResolver = Thread::getThread()->getFileResolver();

	#if defined(__OSX__)
		if (!__omp_key_created) {
			pthread_key_create(&__omp_key, NULL);
			__omp_key_created = true;
		}
		__omp_threadCount = threadCount;
	#endif

	if (omp_get_dynamic())
		omp_set_dynamic(0);

	omp_set_num_threads((int) threadCount);

	int counter = 0;

	#pragma omp parallel
	{
		#if defined(__OSX__)
			if (!pthread_getspecific(__omp_key))
				pthread_setspecific(__omp_key, reinterpret_cast<void *>(counter));
		#endif
		detail::initializeLocalTLS();
		Thread *thread = Thread::getThread();
		if (!thread) {
			#pragma omp critical
			{
				thread = new UnmanagedThread(
					formatString("omp%i", counter));
				counter++;
			}
			const std::string threadName = "Mitsuba: " + thread->getName();

<<<<<<< HEAD
			#if defined(__LINUX__)
                pthread_setname_np(pthread_self(), threadName.c_str());
=======
			#if defined(__LINUX__) 
				pthread_setname_np(pthread_self(), threadName.c_str());
>>>>>>> 246cd1bf
			#elif defined(__OSX__)
				pthread_setname_np(threadName.c_str());
			#elif defined(__WINDOWS__)
				SetThreadName(threadName.c_str());
			#endif

			int id = atomicAdd(&__thread_id_ctr, 1);
			#if defined(__LINUX__) || defined(__OSX__)
				pthread_setspecific(__thread_id, reinterpret_cast<void *>(id));
			#elif defined(__WINDOWS__)
				__thread_id = id;
			#endif

			thread->d->running = false;
			thread->d->joined = false;
			thread->d->fresolver = fResolver;
			thread->d->logger = logger;
			thread->incRef();
			ThreadPrivate::self->set(thread);

			#pragma omp critical
				__unmanagedThreads.push_back((UnmanagedThread *) thread);
		}
	}
#else
	if (Thread::getThread()->getLogger() != NULL)
		SLog(EWarn, "Mitsuba was compiled without OpenMP support.");
#endif
}

Thread::~Thread() {
	if (d->running)
		Log(EWarn, "Destructor called while thread '%s' was still running", d->name.c_str());
}

MTS_IMPLEMENT_CLASS(Thread, true, Object)
MTS_IMPLEMENT_CLASS(MainThread, false, Thread)
MTS_IMPLEMENT_CLASS(UnmanagedThread, false, Thread)
MTS_NAMESPACE_END<|MERGE_RESOLUTION|>--- conflicted
+++ resolved
@@ -28,14 +28,10 @@
 #include <mutex>
 
 // Required for native thread functions
-<<<<<<< HEAD
-#if defined(__OSX__)
-=======
 #if defined(__LINUX__)
 # include <unistd.h>
 # include <sys/prctl.h>
 #elif defined(__OSX__)
->>>>>>> 246cd1bf
 # include <pthread.h>
 #elif defined(__WINDOWS__)
 # include <windows.h>
@@ -446,10 +442,6 @@
 	if (!thread->getName().empty()) {
 		const std::string threadName = "Mitsuba: " + thread->getName();
 #if defined(__LINUX__)
-<<<<<<< HEAD
-=======
-		// Disabled for now, since it is not yet widely available in glibc
->>>>>>> 246cd1bf
 		pthread_setname_np(pthread_self(), threadName.c_str());
 #elif defined(__OSX__)
 		pthread_setname_np(threadName.c_str());
@@ -644,13 +636,8 @@
 			}
 			const std::string threadName = "Mitsuba: " + thread->getName();
 
-<<<<<<< HEAD
-			#if defined(__LINUX__)
-                pthread_setname_np(pthread_self(), threadName.c_str());
-=======
 			#if defined(__LINUX__) 
 				pthread_setname_np(pthread_self(), threadName.c_str());
->>>>>>> 246cd1bf
 			#elif defined(__OSX__)
 				pthread_setname_np(threadName.c_str());
 			#elif defined(__WINDOWS__)
