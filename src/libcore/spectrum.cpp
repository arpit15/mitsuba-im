--- conflicted
+++ resolved
@@ -703,11 +703,7 @@
 			  b  = m_wavelengths[idx1],
 			  fa = m_values[idx1-1],
 			  fb = m_values[idx1];
-<<<<<<< HEAD
-        return math::lerp((lambda - a) / (b-a), fa, fb);
-=======
 		return math::lerp((lambda - a) / (b-a), fa, fb);
->>>>>>> 246cd1bf
 	} else if (idx2 == idx1+1) {
 		/* Hit a value exactly */
 		return m_values[idx1];
