--- conflicted
+++ resolved
@@ -56,14 +56,13 @@
 	if hasCollada:
 		install(distDir, ['converter/mtsimport'])
 if sys.platform == 'win32':
-<<<<<<< HEAD
 	for plugin in plugins:
 		if '.dll' in plugin.__str__():
 			installTargets += env.Install(os.path.join(distDir, 'plugins'), plugin)
 
-	compilerType = 'vc' + env['MSVC_VERSION'].replace('.', '')
+	compilerType = 'vc141'
 	archType = 'x64' if 'WIN64' in env['CXXFLAGS'] else 'i386'
-	dllprefix = '#dependencies/lib/%s_%s' % (archType, compilerType[:-1])
+	dllprefix = '#dependencies/lib'
 
 	if hasCollada:
 		install(distDir, ['converter/mtsimport.exe'])
@@ -81,60 +80,18 @@
 			[ ('#' + os.path.join(includeDir, fname)) for fname in entry[2] ])
 	for ver in hasPython:
 		installAs(os.path.join(distDir, 'python/'+ver+'/mitsuba.pyd'), 'libpython/mitsuba_python' + ver + '.dll')
-	install(distDir, ['Iex.dll', 'Half.dll','IlmThread.dll', 'Imath.dll','IlmImf.dll','zlib.dll',
-		'libpng16.dll',	'jpeg62.dll', 'xerces-c_3_1.dll', 'glew32mx.dll', 'libfftw-3.3.dll'],
+	install(distDir, ['Iex.dll', 'Half.dll','IlmThread.dll', 'Imath.dll','IlmImf.dll','zlib1.dll',
+		'libpng16.dll', 'jpeg.dll', 'xerces-c_3_1.dll', 'glew32mx.dll', 'libfftw3-3.dll'],
 		prefix=dllprefix)
-	install(distDir, ['libcollada14dom24.dll'], dllprefix)
-	for boostlib in ['python27', 'python32', 'python33', 'python34', 'system', 'filesystem', 'chrono', 'thread']:
-		install(distDir, ['boost_%s-%s-mt-1_53.dll' % (boostlib, compilerType)], dllprefix)
+	for boostlib in ['python27', 'python35', 'python36', 'system', 'filesystem', 'chrono', 'thread']:
+		install(distDir, ['boost_%s-%s-mt-1_64.dll' % (boostlib, compilerType)], dllprefix)
 
 	installTargets += env.Install(distDir, '#data/windows/README.txt')
-
-	if 'REDIST_PATH' in env:
-		install(distDir, ['libmmd.dll', 'libiomp5md.dll', 'svml_dispmd.dll'], prefix = env['REDIST_PATH'])
 
 	if hasQt:
 		install(distDir, ['mtsgui/mtsgui.exe'])
 		install(distDir, ['QtCore4.dll', 'QtGui4.dll', 'QtXml4.dll',
 			'QtNetwork4.dll', 'QtOpenGL4.dll', 'QtXmlPatterns4.dll'], prefix = env['QT4_LIBPATH'])
-=======
-        for plugin in plugins:
-                if '.dll' in plugin.__str__():
-                        installTargets += env.Install(os.path.join(distDir, 'plugins'), plugin)
-
-        compilerType = 'vc141'
-        archType = 'x64' if 'WIN64' in env['CXXFLAGS'] else 'i386'
-        dllprefix = '#dependencies/lib'
-
-        if hasCollada:
-                install(distDir, ['converter/mtsimport.exe'])
-        sdkDir = os.path.join(distDir, "sdk")
-        sdkLibDir = os.path.join(sdkDir, "lib")
-
-        install(distDir, ['mitsuba/mitsuba.exe', 'mitsuba/mtssrv.exe', 'mitsuba/mtsutil.exe'])
-        install(distDir, ['libcore/libmitsuba-core.dll', 'libhw/libmitsuba-hw.dll',
-                        'librender/libmitsuba-render.dll', 'libbidir/libmitsuba-bidir.dll'])
-        install(sdkLibDir, ['libcore/mitsuba-core.lib', 'libhw/mitsuba-hw.lib',
-                        'librender/mitsuba-render.lib', 'libbidir/mitsuba-bidir.lib'])
-        for entry in os.walk(os.path.join(basePath, "include")):
-                includeDir = entry[0][len(basePath)+1:]
-                installTargets += env.Install(os.path.join(sdkDir, includeDir),
-                        [ ('#' + os.path.join(includeDir, fname)) for fname in entry[2] ])
-        for ver in hasPython:
-                installAs(os.path.join(distDir, 'python/'+ver+'/mitsuba.pyd'), 'libpython/mitsuba_python' + ver + '.dll')
-        install(distDir, ['Iex.dll', 'Half.dll','IlmThread.dll', 'Imath.dll','IlmImf.dll','zlib1.dll',
-                'libpng16.dll', 'jpeg.dll', 'xerces-c_3_1.dll', 'glew32mx.dll', 'libfftw3-3.dll'],
-                prefix=dllprefix)
-        for boostlib in ['python27', 'python35', 'python36', 'system', 'filesystem', 'chrono', 'thread']:
-                install(distDir, ['boost_%s-%s-mt-1_64.dll' % (boostlib, compilerType)], dllprefix)
-
-        installTargets += env.Install(distDir, '#data/windows/README.txt')
-
-        if hasQt:
-                install(distDir, ['mtsgui/mtsgui.exe'])
-                install(distDir, ['Qt5Core.dll', 'Qt5Gui.dll', 'Qt5Widgets.dll', 'Qt5Xml.dll',
-                        'Qt5Network.dll', 'Qt5OpenGL.dll', 'Qt5XmlPatterns.dll'], prefix = env['QT5_LIBPATH'])
->>>>>>> cfeb7766
 elif sys.platform == 'darwin':
 	for i in plugins:
 		plugin = env.Install(os.path.join(distDir, 'plugins'), i)
